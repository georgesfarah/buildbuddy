package build_event_handler

import (
	"context"
	"crypto/md5"
	"encoding/binary"
	"flag"
	"fmt"
	"io"
	"net/url"
	"path"
	"strconv"
	"strings"
	"sync"
	"time"

	"github.com/Masterminds/semver/v3"
	"github.com/buildbuddy-io/buildbuddy/proto/build_event_stream"
	"github.com/buildbuddy-io/buildbuddy/proto/command_line"
	"github.com/buildbuddy-io/buildbuddy/server/backends/invocationdb"
	"github.com/buildbuddy-io/buildbuddy/server/build_event_protocol/accumulator"
	"github.com/buildbuddy-io/buildbuddy/server/build_event_protocol/build_status_reporter"
	"github.com/buildbuddy-io/buildbuddy/server/build_event_protocol/invocation_format"
	"github.com/buildbuddy-io/buildbuddy/server/build_event_protocol/target_tracker"
	"github.com/buildbuddy-io/buildbuddy/server/endpoint_urls/build_buddy_url"
	"github.com/buildbuddy-io/buildbuddy/server/endpoint_urls/cache_api_url"
	"github.com/buildbuddy-io/buildbuddy/server/environment"
	"github.com/buildbuddy-io/buildbuddy/server/eventlog"
	"github.com/buildbuddy-io/buildbuddy/server/interfaces"
	"github.com/buildbuddy-io/buildbuddy/server/metrics"
	"github.com/buildbuddy-io/buildbuddy/server/olapdbconfig"
	"github.com/buildbuddy-io/buildbuddy/server/remote_cache/digest"
	"github.com/buildbuddy-io/buildbuddy/server/remote_cache/hit_tracker"
	"github.com/buildbuddy-io/buildbuddy/server/remote_cache/scorecard"
	"github.com/buildbuddy-io/buildbuddy/server/tables"
	"github.com/buildbuddy-io/buildbuddy/server/util/alert"
	"github.com/buildbuddy-io/buildbuddy/server/util/authutil"
	"github.com/buildbuddy-io/buildbuddy/server/util/background"
	"github.com/buildbuddy-io/buildbuddy/server/util/db"
	"github.com/buildbuddy-io/buildbuddy/server/util/log"
	"github.com/buildbuddy-io/buildbuddy/server/util/paging"
	"github.com/buildbuddy-io/buildbuddy/server/util/perms"
	"github.com/buildbuddy-io/buildbuddy/server/util/proto"
	"github.com/buildbuddy-io/buildbuddy/server/util/protofile"
	"github.com/buildbuddy-io/buildbuddy/server/util/redact"
	"github.com/buildbuddy-io/buildbuddy/server/util/status"
	"github.com/buildbuddy-io/buildbuddy/server/util/subdomain"
	"github.com/buildbuddy-io/buildbuddy/server/util/terminal"
	"github.com/buildbuddy-io/buildbuddy/server/util/urlutil"
	"github.com/buildbuddy-io/buildbuddy/server/util/usageutil"
	"github.com/buildbuddy-io/buildbuddy/server/util/uuid"
	"github.com/google/shlex"
	"github.com/prometheus/client_golang/prometheus"
	"golang.org/x/sync/errgroup"
	"google.golang.org/protobuf/types/known/fieldmaskpb"

	apipb "github.com/buildbuddy-io/buildbuddy/proto/api/v1"
	bepb "github.com/buildbuddy-io/buildbuddy/proto/build_events"
	capb "github.com/buildbuddy-io/buildbuddy/proto/cache"
	csinpb "github.com/buildbuddy-io/buildbuddy/proto/index"
	inpb "github.com/buildbuddy-io/buildbuddy/proto/invocation"
	inspb "github.com/buildbuddy-io/buildbuddy/proto/invocation_status"
	pgpb "github.com/buildbuddy-io/buildbuddy/proto/pagination"
	pepb "github.com/buildbuddy-io/buildbuddy/proto/publish_build_event"
	rspb "github.com/buildbuddy-io/buildbuddy/proto/resource"
	sipb "github.com/buildbuddy-io/buildbuddy/proto/stored_invocation"
	api_common "github.com/buildbuddy-io/buildbuddy/server/api/common"
	gitutil "github.com/buildbuddy-io/buildbuddy/server/util/git"
	gstatus "google.golang.org/grpc/status"
)

const (
	defaultChunkFileSizeBytes = 1000 * 100 // 100KB

	// How many workers to spin up for writing cache stats to the DB.
	numStatsRecorderWorkers = 8

	// How many workers to spin up for looking up invocations before
	// webhooks are notified.
	numWebhookInvocationLookupWorkers = 8
	// How many workers to spin up for notifying webhooks.
	numWebhookNotifyWorkers = 16

	// How long to wait before giving up on webhook requests.
	webhookNotifyTimeout = 1 * time.Minute

	// Default number of actions shown by bazel
	defaultActionsShown = 8

	// Exit code in Finished event indicating that the build was interrupted
	// (i.e. killed by user).
	InterruptedExitCode = 8

	// First sequence number that we expect to see in the ordered build
	// event stream.
	firstExpectedSequenceNumber = 1

	// Skip unimportant events if more than this many are received in a
	// single build event stream.
	maxEventCount = 100_000

	// Max total pattern length to include in the Expanded event returned to the
	// UI.
	maxPatternLengthBytes = 10_000
)

var (
	chunkFileSizeBytes      = flag.Int("storage.chunk_file_size_bytes", 3_000_000 /* 3 MB */, "How many bytes to buffer in memory before flushing a chunk of build protocol data to disk.")
	enableChunkedEventLogs  = flag.Bool("storage.enable_chunked_event_logs", true, "If true, Event logs will be stored separately from the invocation proto in chunks.")
	disablePersistArtifacts = flag.Bool("storage.disable_persist_cache_artifacts", false, "If disabled, buildbuddy will not persist cache artifacts in the blobstore. This may make older invocations not display properly.")
	writeToOLAPDBEnabled    = flag.Bool("app.enable_write_to_olap_db", true, "If enabled, complete invocations will be flushed to OLAP DB")

	cacheStatsFinalizationDelay = flag.Duration("cache_stats_finalization_delay", 500*time.Millisecond, "The time allowed for all metrics collectors across all apps to flush their local cache stats to the backing storage, before finalizing stats in the DB.")
)

var cacheArtifactsBlobstorePath = path.Join("artifacts", "cache")

type PersistArtifacts struct {
	URIs              []*url.URL
	TestActionOutputs bool
}

type BuildEventHandler struct {
	env              environment.Env
	statsRecorder    *statsRecorder
	openChannels     *sync.WaitGroup
	cancelFnsByInvID sync.Map // map of string invocationID => context.CancelFunc

	mu           sync.Mutex
	shuttingDown bool
}

func NewBuildEventHandler(env environment.Env) *BuildEventHandler {
	openChannels := &sync.WaitGroup{}
	onStatsRecorded := make(chan *invocationInfo, 4096)
	statsRecorder := newStatsRecorder(env, openChannels, onStatsRecorded)
	webhookNotifier := newWebhookNotifier(env, onStatsRecorded)

	statsRecorder.Start()
	webhookNotifier.Start()

	h := &BuildEventHandler{
		env:              env,
		statsRecorder:    statsRecorder,
		openChannels:     openChannels,
		cancelFnsByInvID: sync.Map{},
	}
	env.GetHealthChecker().RegisterShutdownFunction(func(ctx context.Context) error {
		h.Stop()
		statsRecorder.Stop()
		webhookNotifier.Stop()
		return nil
	})
	return h
}

func (b *BuildEventHandler) OpenChannel(ctx context.Context, iid string) (interfaces.BuildEventChannel, error) {
	b.mu.Lock()
	defer b.mu.Unlock()
	if b.shuttingDown {
		return nil, status.UnavailableErrorf("Server shutting down, cannot open channel for %s", iid)
	}

	invocation := &inpb.Invocation{InvocationId: iid}
	buildEventAccumulator := accumulator.NewBEValues(invocation)
	val, ok := b.cancelFnsByInvID.Load(iid)
	if ok {
		cancelFn := val.(context.CancelFunc)
		cancelFn()
	}

	ctx, cancel := context.WithCancel(ctx)
	b.cancelFnsByInvID.Store(iid, cancel)

	b.openChannels.Add(1)
	onClose := func() {
		b.openChannels.Done()
		b.cancelFnsByInvID.Delete(iid)
	}

	return &EventChannel{
		env:            b.env,
		statsRecorder:  b.statsRecorder,
		ctx:            ctx,
		pw:             nil,
		beValues:       buildEventAccumulator,
		redactor:       redact.NewStreamingRedactor(b.env),
		statusReporter: build_status_reporter.NewBuildStatusReporter(b.env, buildEventAccumulator),
		targetTracker:  target_tracker.NewTargetTracker(b.env, buildEventAccumulator),
		collector:      b.env.GetMetricsCollector(),
		apiTargetMap:   make(api_common.TargetMap),

		hasReceivedEventWithOptions: false,
		hasReceivedStartedEvent:     false,
		bufferedEvents:              make([]*inpb.InvocationEvent, 0),
		logWriter:                   nil,
		onClose:                     onClose,
		attempt:                     1,
	}, nil
}

func (b *BuildEventHandler) Stop() {
	b.mu.Lock()
	b.shuttingDown = true
	b.mu.Unlock()
	b.cancelFnsByInvID.Range(func(key, val interface{}) bool {
		iid := key.(string)
		cancelFn := val.(context.CancelFunc)
		log.Infof("Cancelling invocation %q because server received shutdown signal", iid)
		cancelFn()
		return true
	})
}

// invocationInfo represents an invocation ID as well as the JWT granting access
// to it. It should only be used for background tasks that need access to the
// JWT after the build event stream is already closed.
type invocationInfo struct {
	id      string
	jwt     string
	attempt uint64
}

// recordStatsTask contains the info needed to record the stats for an
// invocation. These tasks are enqueued to statsRecorder and executed in the
// background.
type recordStatsTask struct {
	*invocationInfo
	// createdAt is the time at which this task was created.
	createdAt time.Time
	// files contains a mapping of file digests to file name metadata for files
	// referenced in the BEP.
	files                    map[string]*build_event_stream.File
	persist                  *PersistArtifacts
	kytheSSTableResourceName *rspb.ResourceName
	invocationStatus         inspb.InvocationStatus
}

// statsRecorder listens for finalized invocations and copies cache stats from
// the metrics collector to the DB.
type statsRecorder struct {
	env          environment.Env
	openChannels *sync.WaitGroup
	// onStatsRecorded is a channel for this statsRecorder to notify after
	// recording stats for each invocation. Invocations sent on this channel are
	// considered "finalized".
	onStatsRecorded chan<- *invocationInfo
	eg              errgroup.Group

	mu      sync.Mutex // protects(tasks, stopped)
	tasks   chan *recordStatsTask
	stopped bool
}

func newStatsRecorder(env environment.Env, openChannels *sync.WaitGroup, onStatsRecorded chan<- *invocationInfo) *statsRecorder {
	return &statsRecorder{
		env:             env,
		openChannels:    openChannels,
		onStatsRecorded: onStatsRecorded,
		tasks:           make(chan *recordStatsTask, 4096),
	}
}

// Enqueue enqueues a task for the given invocation's stats to be recorded
// once they are available.
func (r *statsRecorder) Enqueue(ctx context.Context, beValues *accumulator.BEValues) {
	persist := &PersistArtifacts{}
	if !*disablePersistArtifacts {
		testOutputURIs := beValues.TestOutputURIs()
		persist.URIs = make([]*url.URL, 0, len(testOutputURIs))
		persist.URIs = append(persist.URIs, beValues.BuildToolLogURIs()...)
		persist.URIs = append(persist.URIs, testOutputURIs...)
	}

	invocation := beValues.Invocation()

	r.mu.Lock()
	defer r.mu.Unlock()

	if r.stopped {
		alert.UnexpectedEvent(
			"stats_recorder_finalize_after_shutdown",
			"Invocation %q was marked finalized after the stats recorder was shut down.",
			invocation.GetInvocationId())
		return
	}
	jwt := r.env.GetAuthenticator().TrustedJWTFromAuthContext(ctx)
	req := &recordStatsTask{
		invocationInfo: &invocationInfo{
			id:      invocation.GetInvocationId(),
			attempt: invocation.GetAttempt(),
			jwt:     jwt,
		},
		createdAt:                time.Now(),
		files:                    beValues.OutputFiles(),
		invocationStatus:         invocation.GetInvocationStatus(),
		persist:                  persist,
		kytheSSTableResourceName: beValues.KytheSSTableResourceName(),
	}
	select {
	case r.tasks <- req:
		break
	default:
		alert.UnexpectedEvent(
			"stats_recorder_channel_buffer_full",
			"Failed to write cache stats: stats recorder task buffer is full")
	}
}

func (r *statsRecorder) Start() {
	ctx := r.env.GetServerContext()
	for i := 0; i < numStatsRecorderWorkers; i++ {
		metrics.StatsRecorderWorkers.Inc()
		r.eg.Go(func() error {
			defer metrics.StatsRecorderWorkers.Dec()
			for task := range r.tasks {
				r.handleTask(ctx, task)
			}
			return nil
		})
	}
}

func (r *statsRecorder) lookupInvocation(ctx context.Context, ij *invocationInfo) (*tables.Invocation, error) {
	ctx = r.env.GetAuthenticator().AuthContextFromTrustedJWT(ctx, ij.jwt)
	return r.env.GetInvocationDB().LookupInvocation(ctx, ij.id)
}

func (r *statsRecorder) flushInvocationStatsToOLAPDB(ctx context.Context, ij *invocationInfo) error {
	if r.env.GetOLAPDBHandle() == nil || !*writeToOLAPDBEnabled {
		return nil
	}
	inv, err := r.lookupInvocation(ctx, ij)
	if err != nil {
		return status.InternalErrorf("failed to look up invocation for invocation id %q: %s", ij.id, err)
	}

	err = r.env.GetOLAPDBHandle().FlushInvocationStats(ctx, inv)
	if err != nil {
		return err
	}
	// Temporary logging for debugging clickhouse missing data.
	log.CtxInfo(ctx, "Successfully wrote invocation to clickhouse")

	if r.env.GetExecutionCollector() == nil {
		return nil
	}
	const batchSize = 50_000
	var startIndex int64 = 0
	var endIndex int64 = batchSize - 1

	// Always clean up executions in Collector because we are not retrying
	defer func() {
		err := r.env.GetExecutionCollector().DeleteExecutions(ctx, inv.InvocationID)
		if err != nil {
			log.CtxErrorf(ctx, "failed to clean up executions in collector: %s", err)
		}
	}()

	if !olapdbconfig.WriteExecutionsToOLAPDBEnabled() {
		return nil
	}

	// Add the invocation to redis to signal to the executors that they can flush
	// complete Executions into clickhouse directly, in case the PublishOperation
	// is received after the Invocation is complete.
	storedInv := toStoredInvocation(inv)
	if err = r.env.GetExecutionCollector().AddInvocation(ctx, storedInv); err != nil {
		log.CtxErrorf(ctx, "failed to write the complete Invocation to redis: %s", err)
	} else {
		log.CtxInfo(ctx, "Successfully wrote invocation to redis")
	}

	for {
		endIndex = startIndex + batchSize - 1
		executions, err := r.env.GetExecutionCollector().GetExecutions(ctx, inv.InvocationID, int64(startIndex), int64(endIndex))
		if err != nil {
			return status.InternalErrorf("failed to read executions for invocation_id = %q, startIndex = %d, endIndex = %d from Redis: %s", inv.InvocationID, startIndex, endIndex, err)
		}
		if len(executions) == 0 {
			break
		}
		err = r.env.GetOLAPDBHandle().FlushExecutionStats(ctx, storedInv, executions)
		if err != nil {
			break
		}
		log.CtxInfof(ctx, "successfully wrote %d executions", len(executions))
		// Flush executions to OLAP
		size := len(executions)
		if size < batchSize {
			break
		}
		startIndex += batchSize
	}

	return nil
}

func (r *statsRecorder) maybeIngestKytheSST(ctx context.Context, ij *invocationInfo, sstableResource *rspb.ResourceName) error {
	// first check that css is enabled
	codesearchService := r.env.GetCodesearchService()
	if codesearchService == nil {
		return nil
	}

	if sstableResource == nil {
		return nil
	}

	ctx = r.env.GetAuthenticator().AuthContextFromTrustedJWT(ctx, ij.jwt)
	_, err := codesearchService.IngestAnnotations(ctx, &csinpb.IngestAnnotationsRequest{
		SstableName: sstableResource,
		Async:       true, // don't wait for an answer.
	})
	return err
}

func (r *statsRecorder) handleTask(ctx context.Context, task *recordStatsTask) {
	start := time.Now()
	defer func() {
		metrics.StatsRecorderDuration.Observe(float64(time.Since(start).Microseconds()))
	}()

	// Apply the finalization delay relative to when the invocation was marked
	// finalized, rather than relative to now. Otherwise each worker would be
	// unnecessarily throttled.
	time.Sleep(time.Until(task.createdAt.Add(*cacheStatsFinalizationDelay)))
	ti := &tables.Invocation{InvocationID: task.invocationInfo.id, Attempt: task.invocationInfo.attempt}
	ctx = log.EnrichContext(ctx, log.InvocationIDKey, task.invocationInfo.id)
	if stats := hit_tracker.CollectCacheStats(ctx, r.env, task.invocationInfo.id); stats != nil {
		fillInvocationFromCacheStats(stats, ti)
	} else {
		log.CtxInfo(ctx, "cache stats is not available.")
	}
	if sc := hit_tracker.ScoreCard(ctx, r.env, task.invocationInfo.id); sc != nil {
		scorecard.FillBESMetadata(sc, task.files)
		if err := scorecard.Write(ctx, r.env, task.invocationInfo.id, task.invocationInfo.attempt, sc); err != nil {
			log.CtxErrorf(ctx, "Error writing scorecard blob: %s", err)
		}
	}

	if err := r.maybeIngestKytheSST(ctx, task.invocationInfo, task.kytheSSTableResourceName); err != nil {
		log.CtxWarningf(ctx, "Failed to ingest kythe sst: %s", err)
	}

	updated, err := r.env.GetInvocationDB().UpdateInvocation(ctx, ti)
	if err != nil {
		log.CtxErrorf(ctx, "Failed to write cache stats to primaryDB: %s", err)
	}

	if task.invocationStatus == inspb.InvocationStatus_COMPLETE_INVOCATION_STATUS {
		// only flush complete invocation to clickhouse.
		err = r.flushInvocationStatsToOLAPDB(ctx, task.invocationInfo)
		if err != nil {
			log.CtxErrorf(ctx, "Failed to flush stats to clickhouse: %s", err)
		}
	} else {
		log.CtxInfof(ctx, "skipped writing stats to clickhouse, invocationStatus = %s", task.invocationStatus)
	}
	// Cleanup regardless of whether the stats are flushed successfully to
	// the DB (since we won't retry the flush and we don't need these stats
	// for any other purpose).
	hit_tracker.CleanupCacheStats(ctx, r.env, task.invocationInfo.id)
	if !updated {
		log.CtxWarningf(ctx, "Attempt %d of invocation pre-empted by more recent attempt, no cache stats flushed.", task.invocationInfo.attempt)
		// Don't notify the webhook; the more recent attempt should trigger
		// the notification when it is finalized.
		return
	}

	// Once cache stats are populated, notify the onStatsRecorded channel in
	// a non-blocking fashion.
	select {
	case r.onStatsRecorded <- task.invocationInfo:
		break
	default:
		alert.UnexpectedEvent(
			"webhook_channel_buffer_full",
			"Failed to notify webhook: channel buffer is full",
		)
	}

	ctx = r.env.GetAuthenticator().AuthContextFromTrustedJWT(ctx, task.invocationInfo.jwt)
	eg, ctx := errgroup.WithContext(ctx)
	eg.SetLimit(50) // Max concurrency when copying files from cache->blobstore.
	for _, uri := range task.persist.URIs {
		uri := uri
		rn, err := digest.ParseDownloadResourceName(uri.Path)
		if err != nil {
			log.CtxErrorf(ctx, "Unparseable artifact URI: %s", err)
			continue
		}
		if rn.IsEmpty() {
			continue
		}
		eg.Go(func() error {
			// When persisting artifacts, make sure we associate the cache
			// requests with the app, not bazel.
			ctx := usageutil.WithLocalServerLabels(ctx)

			fullPath := path.Join(task.invocationInfo.id, cacheArtifactsBlobstorePath, uri.Path)
			// Only persist artifacts from caches that are hosted on the BuildBuddy
			// domain (but only if we know it).
			if cache_api_url.String() == "" || urlutil.GetDomain(uri.Hostname()) == urlutil.GetDomain(cache_api_url.WithPath("").Hostname()) {
				if err := persistArtifact(ctx, r.env, uri, fullPath); err != nil {
					log.CtxError(ctx, err.Error())
				}
			}
			return nil
		})
	}
	if err := eg.Wait(); err != nil {
		log.CtxErrorf(ctx, "Failed to persist cache artifacts to blobstore: %s", err)
	}
}

func (r *statsRecorder) Stop() {
	// Wait for all EventHandler channels to be closed to ensure there will be no
	// more calls to Enqueue.
	// TODO(bduffany): This has a race condition where the server can be shutdown
	// just after the stream request is accepted by the server but before calling
	// openChannels.Add(1). Can fix this by explicitly waiting for the gRPC server
	// shutdown to finish, which ensures all streaming requests have terminated.
	log.Info("StatsRecorder: waiting for EventChannels to be closed before shutting down")
	r.openChannels.Wait()

	log.Info("StatsRecorder: shutting down")
	r.mu.Lock()
	r.stopped = true
	close(r.tasks)
	r.mu.Unlock()

	if err := r.eg.Wait(); err != nil {
		log.Error(err.Error())
	}

	close(r.onStatsRecorded)
}

func persistArtifact(ctx context.Context, env environment.Env, uri *url.URL, path string) error {
	w, err := env.GetBlobstore().Writer(ctx, path)
	if err != nil {
		return status.WrapErrorf(
			err,
			"Failed to open writer to blobstore for path %s to persist cache artifact at %s",
			path,
			uri.String(),
		)
	}
	if err := env.GetPooledByteStreamClient().StreamBytestreamFile(ctx, uri, w); err != nil {
		w.Close()
		return status.WrapErrorf(
			err,
			"Failed to stream to blobstore for path %s to persist cache artifact at %s",
			path,
			uri.String(),
		)
	}
	if err := w.Commit(); err != nil {
		w.Close()
		return status.WrapErrorf(
			err,
			"Failed to commit to blobstore for path %s to persist cache artifact at %s",
			path,
			uri.String(),
		)
	}
	if err := w.Close(); err != nil {
		return status.WrapErrorf(
			err,
			"Failed to close blobstore writer for path %s to persist cache artifact at %s",
			path,
			uri.String(),
		)
	}
	return nil
}

type notifyWebhookTask struct {
	// hook is the webhook to notify of a completed invocation.
	hook interfaces.Webhook
	// invocationInfo contains the invocation ID and JWT for the invocation.
	*invocationInfo
	// invocation is the complete invocation looked up from the invocationInfo.
	invocation *inpb.Invocation
}

func notifyWithTimeout(ctx context.Context, env environment.Env, t *notifyWebhookTask) error {
	start := time.Now()
	defer func() {
		metrics.WebhookNotifyDuration.Observe(float64(time.Since(start).Microseconds()))
	}()

	ctx, cancel := context.WithTimeout(ctx, webhookNotifyTimeout)
	defer cancel()
	// Run the webhook using the authenticated user from the build event stream.
	ij := t.invocationInfo
	ctx = env.GetAuthenticator().AuthContextFromTrustedJWT(ctx, ij.jwt)
	return t.hook.NotifyComplete(ctx, t.invocation)
}

// webhookNotifier listens for invocations to be finalized (including stats)
// and notifies webhooks.
type webhookNotifier struct {
	env environment.Env
	// invocations is a channel of finalized invocations. On each invocation
	// sent to this channel, we notify all configured webhooks.
	invocations <-chan *invocationInfo

	tasks       chan *notifyWebhookTask
	lookupGroup errgroup.Group
	notifyGroup errgroup.Group
}

func newWebhookNotifier(env environment.Env, invocations <-chan *invocationInfo) *webhookNotifier {
	return &webhookNotifier{
		env:         env,
		invocations: invocations,
		tasks:       make(chan *notifyWebhookTask, 4096),
	}
}

func (w *webhookNotifier) Start() {
	ctx := w.env.GetServerContext()

	w.lookupGroup = errgroup.Group{}
	for i := 0; i < numWebhookInvocationLookupWorkers; i++ {
		metrics.WebhookInvocationLookupWorkers.Inc()
		w.lookupGroup.Go(func() error {
			defer metrics.WebhookInvocationLookupWorkers.Dec()
			// Listen for invocations that have been finalized and start a notify
			// webhook task for each webhook.
			for ij := range w.invocations {
				if err := w.lookupAndCreateTask(ctx, ij); err != nil {
					log.Warningf("Failed to lookup invocation before notifying webhook: %s", err)
				}
			}
			return nil
		})
	}

	w.notifyGroup = errgroup.Group{}
	for i := 0; i < numWebhookNotifyWorkers; i++ {
		metrics.WebhookNotifyWorkers.Inc()
		w.notifyGroup.Go(func() error {
			defer metrics.WebhookNotifyWorkers.Dec()
			for task := range w.tasks {
				ctx := log.EnrichContext(ctx, log.InvocationIDKey, task.invocation.GetInvocationId())
				if err := notifyWithTimeout(ctx, w.env, task); err != nil {
					log.CtxWarningf(ctx, "Failed to notify invocation webhook: %s", err)
				}
			}
			return nil
		})
	}
}

func (w *webhookNotifier) lookupAndCreateTask(ctx context.Context, ij *invocationInfo) error {
	start := time.Now()
	defer func() {
		metrics.WebhookInvocationLookupDuration.Observe(float64(time.Since(start).Microseconds()))
	}()

	invocation, err := w.lookupInvocation(ctx, ij)
	if err != nil {
		return err
	}

	// Don't call webhooks for disconnected invocations.
	if invocation.GetInvocationStatus() == inspb.InvocationStatus_DISCONNECTED_INVOCATION_STATUS {
		return nil
	}

	for _, hook := range w.env.GetWebhooks() {
		w.tasks <- &notifyWebhookTask{
			hook:           hook,
			invocationInfo: ij,
			invocation:     invocation,
		}
	}

	return nil
}

func (w *webhookNotifier) Stop() {
	// Make sure we are done sending tasks on the task channel before we close it.
	if err := w.lookupGroup.Wait(); err != nil {
		log.Error(err.Error())
	}
	close(w.tasks)

	if err := w.notifyGroup.Wait(); err != nil {
		log.Error(err.Error())
	}
}

func (w *webhookNotifier) lookupInvocation(ctx context.Context, ij *invocationInfo) (*inpb.Invocation, error) {
	ctx = w.env.GetAuthenticator().AuthContextFromTrustedJWT(ctx, ij.jwt)
	inv, err := LookupInvocation(w.env, ctx, ij.id)
	if err != nil {
		return nil, err
	}
	// If detailed cache stats are enabled, the invocation will be missing the
	// scorecard misses field (with only AC misses) that we used to populate.
	// Populate these here for backwards compatibility.
	if hit_tracker.DetailedStatsEnabled() {
		tok, err := paging.EncodeOffsetLimit(&pgpb.OffsetLimit{Limit: hit_tracker.CacheMissScoreCardLimit})
		if err != nil {
			return nil, status.InternalErrorf("failed to encode page token: %s", err)
		}
		req := &capb.GetCacheScoreCardRequest{
			InvocationId: ij.id,
			PageToken:    tok,
			Filter: &capb.GetCacheScoreCardRequest_Filter{
				Mask: &fieldmaskpb.FieldMask{
					Paths: []string{
						"cache_type",
						"request_type",
						"response_type",
					},
				},
				CacheType:    rspb.CacheType_AC,
				RequestType:  capb.RequestType_READ,
				ResponseType: capb.ResponseType_NOT_FOUND,
			},
		}
		sc, err := scorecard.GetCacheScoreCard(ctx, w.env, req)
		if err != nil {
			log.Warningf("Failed to read cache scorecard for invocation %q: %s", req.GetInvocationId(), err)
		} else {
			inv.ScoreCard = &capb.ScoreCard{Misses: sc.GetResults()}
		}
	}
	return inv, nil
}

func isFinalEvent(obe *pepb.OrderedBuildEvent) bool {
	switch obe.GetEvent().GetEvent().(type) {
	case *bepb.BuildEvent_ComponentStreamFinished:
		return true
	}
	return false
}

func (e *EventChannel) isFirstStartedEvent(bazelBuildEvent *build_event_stream.BuildEvent) bool {
	if e.hasReceivedStartedEvent {
		return false
	}
	_, ok := bazelBuildEvent.GetPayload().(*build_event_stream.BuildEvent_Started)
	return ok
}

func (e *EventChannel) isFirstEventWithOptions(bazelBuildEvent *build_event_stream.BuildEvent) bool {
	switch p := bazelBuildEvent.GetPayload().(type) {
	case *build_event_stream.BuildEvent_Started:
		return p.Started.GetOptionsDescription() != "" && !e.hasReceivedEventWithOptions
	case *build_event_stream.BuildEvent_OptionsParsed:
		return !e.hasReceivedEventWithOptions
	}
	return false
}

func isWorkspaceStatusEvent(bazelBuildEvent *build_event_stream.BuildEvent) bool {
	switch bazelBuildEvent.GetPayload().(type) {
	case *build_event_stream.BuildEvent_WorkspaceStatus:
		return true
	}
	return false
}

func isChildInvocationsConfiguredEvent(bazelBuildEvent *build_event_stream.BuildEvent) bool {
	switch bazelBuildEvent.GetPayload().(type) {
	case *build_event_stream.BuildEvent_ChildInvocationsConfigured:
		return true
	}
	return false
}

func readBazelEvent(obe *pepb.OrderedBuildEvent, out *build_event_stream.BuildEvent) error {
	switch buildEvent := obe.GetEvent().GetEvent().(type) {
	case *bepb.BuildEvent_BazelEvent:
		return buildEvent.BazelEvent.UnmarshalTo(out)
	}
	return fmt.Errorf("Not a bazel event %s", obe)
}

type EventChannel struct {
	ctx            context.Context
	env            environment.Env
	pw             *protofile.BufferedProtoWriter
	beValues       *accumulator.BEValues
	redactor       *redact.StreamingRedactor
	statusReporter *build_status_reporter.BuildStatusReporter
	targetTracker  *target_tracker.TargetTracker
	statsRecorder  *statsRecorder
	collector      interfaces.MetricsCollector
	apiTargetMap   api_common.TargetMap

	startedEvent                     *build_event_stream.BuildEvent_Started
	bufferedEvents                   []*inpb.InvocationEvent
	wroteBuildMetadata               bool
	numDroppedEventsBeforeProcessing uint64
	initialSequenceNumber            int64
	hasReceivedEventWithOptions      bool
	hasReceivedStartedEvent          bool
	logWriter                        *eventlog.EventLogWriter
	onClose                          func()
	attempt                          uint64

	// isVoid determines whether all EventChannel operations are NOPs. This is set
	// when we're retrying an invocation that is already complete, or is
	// incomplete but was created too far in the past.
	isVoid bool
}

func (e *EventChannel) Context() context.Context {
	return e.ctx
}

func (e *EventChannel) Close() {
	e.onClose()
}

func (e *EventChannel) FinalizeInvocation(iid string) error {
	if e.isVoid || !e.hasReceivedEventWithOptions {
		return nil
	}

	ctx, cancel := background.ExtendContextForFinalization(e.ctx, 10*time.Second)
	defer cancel()

	e.beValues.Finalize(ctx)

	invocation := e.beValues.Invocation()
	invocation.Attempt = e.attempt
	invocation.HasChunkedEventLogs = e.logWriter != nil

	if e.pw != nil {
		if err := e.pw.Flush(ctx); err != nil {
			return err
		}
	}

	if e.logWriter != nil {
		if err := e.logWriter.Close(ctx); err != nil {
			return err
		}
		invocation.LastChunkId = e.logWriter.GetLastChunkId(ctx)
	}

	ti, err := e.tableInvocationFromProto(invocation, iid)
	if err != nil {
		return err
	}

	e.recordInvocationMetrics(ti)
	updated, err := e.env.GetInvocationDB().UpdateInvocation(ctx, ti)
	if err != nil {
		return err
	}
	if !updated {
		e.isVoid = true
		return status.CanceledErrorf("Attempt %d of invocation %s pre-empted by more recent attempt, invocation not finalized.", e.attempt, iid)
	}

	e.flushAPIFacets(iid)

	// Report a disconnect only if we successfully updated the invocation.
	// This reduces the likelihood that the disconnected invocation's status
	// will overwrite any statuses written by a more recent attempt.
	if invocation.GetInvocationStatus() == inspb.InvocationStatus_DISCONNECTED_INVOCATION_STATUS {
		log.CtxWarning(ctx, "Reporting disconnected status for invocation")
		e.statusReporter.ReportDisconnect(ctx)
	}

	e.statsRecorder.Enqueue(ctx, e.beValues)
	log.CtxInfof(ctx, "Finalized invocation in primary DB and enqueued for stats recording (status: %s)", invocation.GetInvocationStatus())
	return nil
}

func fillInvocationFromCacheStats(cacheStats *capb.CacheStats, ti *tables.Invocation) {
	ti.ActionCacheHits = cacheStats.GetActionCacheHits()
	ti.ActionCacheMisses = cacheStats.GetActionCacheMisses()
	ti.ActionCacheUploads = cacheStats.GetActionCacheUploads()
	ti.CasCacheHits = cacheStats.GetCasCacheHits()
	ti.CasCacheMisses = cacheStats.GetCasCacheMisses()
	ti.CasCacheUploads = cacheStats.GetCasCacheUploads()
	ti.TotalDownloadSizeBytes = cacheStats.GetTotalDownloadSizeBytes()
	ti.TotalUploadSizeBytes = cacheStats.GetTotalUploadSizeBytes()
	ti.TotalDownloadTransferredSizeBytes = cacheStats.GetTotalDownloadTransferredSizeBytes()
	ti.TotalUploadTransferredSizeBytes = cacheStats.GetTotalUploadTransferredSizeBytes()
	ti.TotalDownloadUsec = cacheStats.GetTotalDownloadUsec()
	ti.TotalUploadUsec = cacheStats.GetTotalUploadUsec()
	ti.DownloadThroughputBytesPerSecond = cacheStats.GetDownloadThroughputBytesPerSecond()
	ti.UploadThroughputBytesPerSecond = cacheStats.GetUploadThroughputBytesPerSecond()
	ti.TotalCachedActionExecUsec = cacheStats.GetTotalCachedActionExecUsec()
	ti.TotalUncachedActionExecUsec = cacheStats.GetTotalUncachedActionExecUsec()
}

func invocationStatusLabel(ti *tables.Invocation) string {
	if ti.InvocationStatus == int64(inspb.InvocationStatus_COMPLETE_INVOCATION_STATUS) {
		if ti.Success {
			return "success"
		}
		return "failure"
	}
	if ti.InvocationStatus == int64(inspb.InvocationStatus_DISCONNECTED_INVOCATION_STATUS) {
		return "disconnected"
	}
	return "unknown"
}

func (e *EventChannel) getGroupIDForMetrics() string {
	userInfo, err := e.env.GetAuthenticator().AuthenticatedUser(e.ctx)
	if err != nil {
		return interfaces.AuthAnonymousUser
	}
	return userInfo.GetGroupID()
}

func (e *EventChannel) recordInvocationMetrics(ti *tables.Invocation) {
	statusLabel := invocationStatusLabel(ti)
	metrics.InvocationCount.With(prometheus.Labels{
		metrics.InvocationStatusLabel: statusLabel,
		metrics.BazelExitCode:         ti.BazelExitCode,
		metrics.BazelCommand:          ti.Command,
	}).Inc()
	metrics.InvocationDurationUs.With(prometheus.Labels{
		metrics.InvocationStatusLabel: statusLabel,
		metrics.BazelCommand:          ti.Command,
	}).Observe(float64(ti.DurationUsec))
	metrics.InvocationDurationUsExported.With(prometheus.Labels{
		metrics.InvocationStatusLabel: statusLabel,
		metrics.GroupID:               e.getGroupIDForMetrics(),
	}).Observe(float64(ti.DurationUsec))
}

func md5Int64(text string) int64 {
	hash := md5.Sum([]byte(text))
	return int64(binary.BigEndian.Uint64(hash[:8]))
}

func (e *EventChannel) HandleEvent(event *pepb.PublishBuildToolEventStreamRequest) error {
	tStart := time.Now()
	err := e.handleEvent(event)
	duration := time.Since(tStart)
	labels := prometheus.Labels{
		metrics.StatusLabel: fmt.Sprintf("%d", gstatus.Code(err)),
	}
	metrics.BuildEventCount.With(labels).Inc()
	metrics.BuildEventHandlerDurationUs.With(labels).Observe(float64(duration.Microseconds()))
	return err
}

func (e *EventChannel) handleEvent(event *pepb.PublishBuildToolEventStreamRequest) error {
	if e.isVoid {
		return nil
	}

	if event.GetOrderedBuildEvent() == nil {
		return status.InvalidArgumentError("Missing OrderedBuildEvent")
	}

	seqNo := event.GetOrderedBuildEvent().GetSequenceNumber()
	streamID := event.GetOrderedBuildEvent().GetStreamId()
	iid := streamID.GetInvocationId()

	if e.initialSequenceNumber == 0 {
		e.initialSequenceNumber = seqNo
	}
	// We only allow initial sequence numbers greater than one in the case where
	// Bazel failed to receive all of our ACKs after we finalized an invocation
	// (marking it complete). In that case we just void the channel and ACK all
	// events without doing any work.
	if e.initialSequenceNumber > firstExpectedSequenceNumber {
		// TODO: once https://github.com/bazelbuild/bazel/pull/18437 lands in
		// Bazel, log an error if the client attempt number is 1 in this case,
		// since today we're relying on Bazel to always start sending events
		// starting from sequence number 1 in the first attempt.
		log.Infof("Voiding EventChannel for invocation %s: build event stream starts with sequence number > %d (%d), which likely means Bazel is retrying an invocation that we already finalized.", iid, firstExpectedSequenceNumber, e.initialSequenceNumber)
		e.isVoid = true
		return nil
	}

	if isFinalEvent(event.GetOrderedBuildEvent()) {
		return nil
	}

	var bazelBuildEvent build_event_stream.BuildEvent
	if err := readBazelEvent(event.GetOrderedBuildEvent(), &bazelBuildEvent); err != nil {
		log.CtxWarningf(e.ctx, "error reading bazel event: %s", err)
		return err
	}

	invocationEvent := &inpb.InvocationEvent{
		EventTime:      event.GetOrderedBuildEvent().GetEvent().GetEventTime(),
		BuildEvent:     &bazelBuildEvent,
		SequenceNumber: event.GetOrderedBuildEvent().GetSequenceNumber(),
	}

<<<<<<< HEAD
	// Cancel any ongoing invocations as soon as bazel has finished the build.
	if f, ok := bazelBuildEvent.GetPayload().(*build_event_stream.BuildEvent_Finished); ok {
=======
	// Bazel sends an Interrupted exit code in the finished event if the user cancelled the build.
	// Use that signal to cancel any actions that are currently in the remote execution system.
	if _, ok := bazelBuildEvent.GetPayload().(*build_event_stream.BuildEvent_Finished); ok {
>>>>>>> b06f55fa
		if err := e.env.GetRemoteExecutionService().Cancel(e.ctx, iid); err != nil {
			log.CtxWarningf(e.ctx, "Could not cancel executions for invocation %q: %s", iid, err)
		}
	}
	if seqNo == 1 {
		log.CtxDebugf(e.ctx, "First event! sequence: %d invocation_id: %s, project_id: %s, notification_keywords: %s", seqNo, iid, event.GetProjectId(), event.GetNotificationKeywords())
	}

	if e.isFirstStartedEvent(&bazelBuildEvent) {
		started, _ := bazelBuildEvent.GetPayload().(*build_event_stream.BuildEvent_Started)

		parsedVersion, err := semver.NewVersion(started.Started.GetBuildToolVersion())
		version := "unknown"
		if err == nil {
			version = fmt.Sprintf("%d.%d", parsedVersion.Major(), parsedVersion.Minor())
		}
		metrics.InvocationsByBazelVersionCount.With(
			prometheus.Labels{metrics.BazelVersion: version}).Inc()

		e.hasReceivedStartedEvent = true
		e.beValues.SetExpectedMetadataEvents(bazelBuildEvent.GetChildren())
	}
	// If this is the first event with options, keep track of the project ID and save any notification keywords.
	if e.isFirstEventWithOptions(&bazelBuildEvent) {
		e.hasReceivedEventWithOptions = true
		log.CtxDebugf(e.ctx, "Received options! sequence: %d invocation_id: %s", seqNo, iid)

		authenticated, err := e.authenticateEvent(&bazelBuildEvent)
		if err != nil {
			return err
		}

		if authenticated {
			if irs := e.env.GetIPRulesService(); irs != nil {
				if err := irs.Authorize(e.ctx); err != nil {
					return err
				}
			}
			baseBBURL, err := subdomain.ReplaceURLSubdomain(e.ctx, e.env, build_buddy_url.String())
			if err != nil {
				return err
			}
			e.statusReporter.SetBaseBuildBuddyURL(baseBBURL)
		}

		invocationUUID, err := uuid.StringToBytes(iid)
		if err != nil {
			return err
		}
		ti := &tables.Invocation{
			InvocationID:     iid,
			InvocationUUID:   invocationUUID,
			InvocationStatus: int64(inspb.InvocationStatus_PARTIAL_INVOCATION_STATUS),
			RedactionFlags:   redact.RedactionFlagStandardRedactions,
			Attempt:          e.attempt,
		}
		if *enableChunkedEventLogs {
			ti.LastChunkId = eventlog.EmptyId
		}

		created, err := e.env.GetInvocationDB().CreateInvocation(e.ctx, ti)
		if err != nil {
			return err
		}
		if !created {
			// We failed to retry an existing invocation
			log.CtxWarningf(e.ctx, "Voiding EventChannel for invocation %s: invocation already exists and is either completed or was last updated over 4 hours ago, so may not be retried.", iid)
			e.isVoid = true
			return nil
		}
		e.attempt = ti.Attempt
		e.ctx = log.EnrichContext(e.ctx, "invocation_attempt", fmt.Sprintf("%d", e.attempt))
		log.CtxInfof(e.ctx, "Created invocation %q, attempt %d", ti.InvocationID, ti.Attempt)
		chunkFileSizeBytes := *chunkFileSizeBytes
		if chunkFileSizeBytes == 0 {
			chunkFileSizeBytes = defaultChunkFileSizeBytes
		}
		e.pw = protofile.NewBufferedProtoWriter(
			e.env.GetBlobstore(),
			GetStreamIdFromInvocationIdAndAttempt(iid, e.attempt),
			chunkFileSizeBytes,
		)
		if *enableChunkedEventLogs {
			numLinesToRetain := getNumActionsFromOptions(&bazelBuildEvent)
			if numLinesToRetain != 0 {
				// the number of lines curses can overwrite is 3 + the ui_actions shown:
				// 1 for the progress tracker, 1 for each action, and 2 blank lines.
				// 0 indicates that curses is not being used.
				numLinesToRetain += 3
			}
			var err error
			e.logWriter, err = eventlog.NewEventLogWriter(
				e.ctx,
				e.env.GetBlobstore(),
				e.env.GetKeyValStore(),
				e.env.GetPubSub(),
				eventlog.GetEventLogPubSubChannel(iid),
				eventlog.GetEventLogPathFromInvocationIdAndAttempt(iid, e.attempt),
				numLinesToRetain,
			)
			if err != nil {
				return err
			}
		}
		// Since this is the first event with options and we just parsed the API key,
		// now is a good time to record invocation usage for the group. Check that
		// this is the first attempt of this invocation, to guarantee that we
		// don't increment the usage on invocation retries.
		if ut := e.env.GetUsageTracker(); ut != nil && ti.Attempt == 1 {
			incrementInvocationUsage(e.ctx, ut)
		}
	} else if !e.hasReceivedEventWithOptions || !e.hasReceivedStartedEvent {
		e.bufferedEvents = append(e.bufferedEvents, invocationEvent)
		if len(e.bufferedEvents) > 100 {
			e.numDroppedEventsBeforeProcessing++
			e.bufferedEvents = e.bufferedEvents[1:]
		}
		return nil
	}

	// Process buffered events.
	for _, event := range e.bufferedEvents {
		if err := e.processSingleEvent(event, iid); err != nil {
			return err
		}
	}
	e.bufferedEvents = nil

	// Process regular events.
	return e.processSingleEvent(invocationEvent, iid)
}

func (e *EventChannel) authenticateEvent(bazelBuildEvent *build_event_stream.BuildEvent) (bool, error) {
	auth := e.env.GetAuthenticator()
	if user, err := auth.AuthenticatedUser(e.ctx); err == nil && user != nil {
		return true, nil
	}
	options, err := extractOptions(bazelBuildEvent)
	if err != nil {
		return false, err
	}
	apiKey, err := authutil.ParseAPIKeyFromString(options)
	if err != nil {
		return false, err
	}
	if apiKey == "" {
		return false, nil
	}
	e.ctx = auth.AuthContextFromAPIKey(e.ctx, apiKey)
	authError := e.ctx.Value(interfaces.AuthContextUserErrorKey)
	if authError != nil {
		if err, ok := authError.(error); ok {
			return false, err
		}
		return false, status.UnknownError(fmt.Sprintf("%v", authError))
	}
	return true, nil
}

func (e *EventChannel) processSingleEvent(event *inpb.InvocationEvent, iid string) error {
	if err := e.redactor.RedactAPIKey(e.ctx, event.GetBuildEvent()); err != nil {
		return err
	}
	if err := e.redactor.RedactMetadata(event.GetBuildEvent()); err != nil {
		return err
	}
	// Accumulate a subset of invocation fields in memory.
	if err := e.beValues.AddEvent(event.GetBuildEvent()); err != nil {
		return err
	}

	switch p := event.GetBuildEvent().GetPayload().(type) {
	case *build_event_stream.BuildEvent_Progress:
		if e.logWriter != nil {
			if _, err := e.logWriter.Write(e.ctx, append([]byte(p.Progress.GetStderr()), []byte(p.Progress.GetStdout())...)); err != nil && err != context.Canceled {
				log.CtxWarningf(e.ctx, "Failed to write build logs for event: %s", err)
			}
			// Don't store the log in the protostream if we're
			// writing it separately to blobstore
			p.Progress.Stderr = ""
			p.Progress.Stdout = ""
		}
	}

	e.targetTracker.TrackTargetsForEvent(e.ctx, event.GetBuildEvent())
	e.statusReporter.ReportStatusForEvent(e.ctx, event.GetBuildEvent())

	if err := e.collectAPIFacets(iid, event.GetBuildEvent()); err != nil {
		log.CtxWarningf(e.ctx, "Error collecting API facets: %s", err)
	}

	// For everything else, just save the event to our buffer and keep on chugging.
	if e.pw != nil {
		if err := e.pw.WriteProtoToStream(e.ctx, event); err != nil {
			return err
		}

		// Small optimization: For certain event types, flush the event stream
		// immediately to show things to the user faster when fetching status
		// of an incomplete build.
		/// Also flush if we haven't in over a minute.
		if shouldFlushImmediately(event.GetBuildEvent()) || e.pw.TimeSinceLastWrite().Minutes() > 1 {
			if err := e.pw.Flush(e.ctx); err != nil {
				return err
			}
		}
	}

	// When we have processed all invocation-level metadata events, update the
	// invocation in the DB so that it can be searched by its commit SHA, user
	// name, etc. even while the invocation is still in progress.
	if !e.wroteBuildMetadata && e.beValues.MetadataIsLoaded() {
		if err := e.writeBuildMetadata(e.ctx, iid); err != nil {
			return err
		}
		e.wroteBuildMetadata = true
	}

	return nil
}

func shouldFlushImmediately(bazelBuildEvent *build_event_stream.BuildEvent) bool {
	// Workspace status event: Most of the command line options and workspace info
	// has come through by then, so we have a good amount of info to show the user
	// about the in-progress build
	//
	// Child invocations configured event: If a child invocation starts, flush
	// the event stream so we can link to the child invocation in the UI
	return isWorkspaceStatusEvent(bazelBuildEvent) || isChildInvocationsConfiguredEvent(bazelBuildEvent)
}

const apiFacetsExpiration = 1 * time.Hour

func (e *EventChannel) flushAPIFacets(iid string) error {
	if e.collector == nil || e.env.GetAPIService() == nil || !e.env.GetAPIService().CacheEnabled() {
		return nil
	}

	userInfo, err := e.env.GetAuthenticator().AuthenticatedUser(e.ctx)
	if userInfo == nil || err != nil {
		return nil
	}

	for label, target := range e.apiTargetMap {
		b, err := proto.Marshal(target)
		if err != nil {
			return err
		}
		key := api_common.TargetLabelKey(userInfo.GetGroupID(), iid, label)
		if err := e.collector.Set(e.ctx, key, string(b), apiFacetsExpiration); err != nil {
			return err
		}
	}
	return nil
}

func (e *EventChannel) collectAPIFacets(iid string, event *build_event_stream.BuildEvent) error {
	if e.collector == nil || e.env.GetAPIService() == nil || !e.env.GetAPIService().CacheEnabled() {
		return nil
	}

	userInfo, err := e.env.GetAuthenticator().AuthenticatedUser(e.ctx)
	if userInfo == nil || err != nil {
		return nil
	}

	e.apiTargetMap.ProcessEvent(iid, event)

	action := &apipb.Action{
		Id: &apipb.Action_Id{
			InvocationId: iid,
		},
	}
	action = api_common.FillActionFromBuildEvent(event, action)
	if action != nil {
		action = api_common.FillActionOutputFilesFromBuildEvent(event, action)
	} else {
		// early exit if this isn't an action event.
		return nil
	}
	b, err := proto.Marshal(action)
	if err != nil {
		return err
	}
	key := api_common.ActionLabelKey(userInfo.GetGroupID(), iid, action.GetTargetLabel())
	if err := e.collector.ListAppend(e.ctx, key, string(b)); err != nil {
		return err
	}
	if err := e.collector.Expire(e.ctx, key, apiFacetsExpiration); err != nil {
		return err
	}
	return nil
}

func (e *EventChannel) writeBuildMetadata(ctx context.Context, invocationID string) error {
	db := e.env.GetInvocationDB()
	invocationProto := e.beValues.Invocation()
	if e.logWriter != nil {
		invocationProto.LastChunkId = e.logWriter.GetLastChunkId(ctx)
	}
	ti, err := e.tableInvocationFromProto(invocationProto, "" /*=blobID*/)
	if err != nil {
		return err
	}
	ti.Attempt = e.attempt
	updated, err := db.UpdateInvocation(ctx, ti)
	if err != nil {
		return err
	}
	if !updated {
		e.isVoid = true
		return status.CanceledErrorf("Attempt %d of invocation %s pre-empted by more recent attempt, no build metadata written.", e.attempt, invocationID)
	}
	return nil
}

func (e *EventChannel) GetNumDroppedEvents() uint64 {
	return e.numDroppedEventsBeforeProcessing
}

func (e *EventChannel) GetInitialSequenceNumber() int64 {
	return e.initialSequenceNumber
}

func extractOptions(event *build_event_stream.BuildEvent) (string, error) {
	switch p := event.GetPayload().(type) {
	case *build_event_stream.BuildEvent_Started:
		return p.Started.GetOptionsDescription(), nil
	case *build_event_stream.BuildEvent_OptionsParsed:
		return strings.Join(p.OptionsParsed.GetCmdLine(), " "), nil
	}
	return "", nil
}

func getNumActionsFromOptions(event *build_event_stream.BuildEvent) int {
	options, err := extractOptions(event)
	if err != nil {
		log.Warningf("Could not extract options for ui_actions_shown, defaulting to %d: %d", defaultActionsShown, err)
		return defaultActionsShown
	}
	optionsList, err := shlex.Split(options)
	if err != nil {
		log.Warningf("Could not shlex split options '%s' for ui_actions_shown, defaulting to %d: %v", options, defaultActionsShown, err)
		return defaultActionsShown
	}
	actionsShownValues := getOptionValues(optionsList, "ui_actions_shown")
	cursesValues := getOptionValues(optionsList, "curses")
	if len(cursesValues) > 0 {
		curses := cursesValues[len(cursesValues)-1]
		if curses == "no" {
			return 0
		} else if curses != "yes" && curses != "auto" {
			log.Warningf("Unrecognized argument to curses, assuming auto: %v", curses)
		}
	}
	if len(actionsShownValues) > 0 {
		n, err := strconv.Atoi(actionsShownValues[len(actionsShownValues)-1])
		if err != nil {
			log.Warningf("Invalid argument to ui_actions_shown, defaulting to %d: %v", defaultActionsShown, err)
		} else if n < 1 {
			return 1
		} else {
			return n
		}
	}
	return defaultActionsShown
}

func getOptionValues(options []string, optionName string) []string {
	values := []string{}
	flag := "--" + optionName
	for _, option := range options {
		if option == "--" {
			break
		}
		if strings.HasPrefix(option, flag+"=") {
			values = append(values, strings.TrimPrefix(option, flag+"="))
		}
	}
	return values
}

type invocationEventCB func(*inpb.InvocationEvent) error

func streamRawInvocationEvents(env environment.Env, ctx context.Context, streamID string, callback invocationEventCB) error {
	eventAllocator := func() proto.Message { return &inpb.InvocationEvent{} }
	pr := protofile.NewBufferedProtoReader(env.GetBlobstore(), streamID, eventAllocator)
	for {
		event, err := pr.ReadProto(ctx)
		if err == io.EOF {
			break
		}
		if err != nil {
			return err
		}
		if err := callback(event.(*inpb.InvocationEvent)); err != nil {
			return err
		}
	}
	return nil
}

// LookupInvocation looks up the invocation, including all events. Prefer to use
// LookupInvocationWithCallback whenever possible, which avoids buffering events
// in memory.
func LookupInvocation(env environment.Env, ctx context.Context, iid string) (*inpb.Invocation, error) {
	var events []*inpb.InvocationEvent
	inv, err := LookupInvocationWithCallback(ctx, env, iid, func(event *inpb.InvocationEvent) error {
		// Certain buggy rulesets will mark intermediate output files as
		// important-outputs. This can result in very large BES streams which
		// use a ton of memory and are not displayable by the browser. If we
		// detect a large number of events coming through, begin dropping non-
		// important events so that this invocation can be displayed.
		if len(events) >= maxEventCount && !accumulator.IsImportantEvent(event.GetBuildEvent()) {
			return nil
		}
		events = append(events, event)
		return nil
	})
	if err != nil {
		return nil, err
	}
	inv.Event = events
	return inv, nil
}

// LookupInvocationWithCallback looks up an invocation but uses a callback for
// events instead of buffering events into the events list.
//
// TODO: switch to using this API wherever possible.
func LookupInvocationWithCallback(ctx context.Context, env environment.Env, iid string, cb invocationEventCB) (*inpb.Invocation, error) {
	ti, err := env.GetInvocationDB().LookupInvocation(ctx, iid)
	if err != nil {
		if db.IsRecordNotFound(err) {
			return nil, status.NotFoundError("invocation not found")
		}
		return nil, err
	}

	// If this is an incomplete invocation, attempt to fill cache stats
	// from counters rather than trying to read them from invocation b/c
	// they won't be set yet.
	if ti.InvocationStatus == int64(inspb.InvocationStatus_PARTIAL_INVOCATION_STATUS) {
		if cacheStats := hit_tracker.CollectCacheStats(ctx, env, iid); cacheStats != nil {
			fillInvocationFromCacheStats(cacheStats, ti)
		}
	}

	invocation := invocationdb.TableInvocationToProto(ti)

	var scoreCard *capb.ScoreCard
	eg, ctx := errgroup.WithContext(ctx)
	eg.Go(func() error {
		// When detailed stats are enabled, the scorecard is not inlined in the
		// invocation.
		if !hit_tracker.DetailedStatsEnabled() {
			// The cache ScoreCard is not stored in the table invocation, so we do this lookup
			// after converting the table invocation to a proto invocation.
			if ti.InvocationStatus == int64(inspb.InvocationStatus_PARTIAL_INVOCATION_STATUS) {
				scoreCard = hit_tracker.ScoreCard(ctx, env, iid)
			} else {
				sc, err := scorecard.Read(ctx, env, iid, ti.Attempt)
				if err != nil {
					log.Warningf("Failed to read scorecard for invocation %s: %s", iid, err)
				} else {
					scoreCard = sc
				}
			}
		}
		return nil
	})

	eg.Go(func() error {
		return FetchAllInvocationEventsWithCallback(ctx, env, invocation, ti.RedactionFlags, cb)
	})

	if err := eg.Wait(); err != nil {
		return nil, err
	}

	invocation.ScoreCard = scoreCard
	return invocation, nil
}

func FetchAllInvocationEventsWithCallback(ctx context.Context, env environment.Env, inv *inpb.Invocation, invRedactionFlags int32, cb invocationEventCB) error {
	var screenWriter *terminal.ScreenWriter
	if !inv.GetHasChunkedEventLogs() {
		var err error
		screenWriter, err = terminal.NewScreenWriter(0)
		if err != nil {
			return err
		}
	}
	var redactor *redact.StreamingRedactor
	if invRedactionFlags&redact.RedactionFlagStandardRedactions != redact.RedactionFlagStandardRedactions {
		// only redact if we hadn't redacted enough, only parse again if we redact
		redactor = redact.NewStreamingRedactor(env)
	}
	beValues := accumulator.NewBEValues(inv)
	structuredCommandLines := []*command_line.CommandLine{}
	streamID := GetStreamIdFromInvocationIdAndAttempt(inv.GetInvocationId(), inv.GetAttempt())
	err := streamRawInvocationEvents(env, ctx, streamID, func(event *inpb.InvocationEvent) error {
		if redactor != nil {
			if err := redactor.RedactAPIKeysWithSlowRegexp(ctx, event.GetBuildEvent()); err != nil {
				return err
			}
			if err := redactor.RedactMetadata(event.GetBuildEvent()); err != nil {
				return err
			}
			if err := beValues.AddEvent(event.GetBuildEvent()); err != nil {
				return err
			}
		}

		switch p := event.GetBuildEvent().GetPayload().(type) {
		case *build_event_stream.BuildEvent_Started:
			// Drop child pattern expanded events since this list can be
			// very long and we don't render these currently.
			event.BuildEvent.Children = nil
		case *build_event_stream.BuildEvent_Expanded:
			if len(event.GetBuildEvent().GetId().GetPattern().GetPattern()) > 0 {
				pattern, truncated := TruncateStringSlice(event.GetBuildEvent().GetId().GetPattern().GetPattern(), maxPatternLengthBytes)
				inv.PatternsTruncated = truncated
				event.BuildEvent.GetId().GetPattern().Pattern = pattern
			}
			// Don't return child TargetConfigured events to the UI; the UI
			// only cares about the actual TargetConfigured event payloads.
			event.BuildEvent.Children = nil
			// UI doesn't render TestSuiteExpansions yet (though we probably
			// should at some point?) So don't return these either.
			p.Expanded.TestSuiteExpansions = nil
		case *build_event_stream.BuildEvent_Progress:
			if screenWriter != nil {
				screenWriter.Write([]byte(p.Progress.GetStderr()))
				screenWriter.Write([]byte(p.Progress.GetStdout()))
			}
			// Don't serve progress event contents to the UI since they are too
			// large. Instead, logs are available either via the
			// console_buffer field or the separate logs RPC.
			p.Progress.Stderr = ""
			p.Progress.Stdout = ""
		case *build_event_stream.BuildEvent_StructuredCommandLine:
			structuredCommandLines = append(structuredCommandLines, p.StructuredCommandLine)
		}

		if err := cb(event); err != nil {
			return err
		}
		return nil
	})
	if err != nil {
		return err
	}

	// TODO: Can we remove this StructuredCommandLine field? These are
	// already available in the events list.
	inv.StructuredCommandLine = structuredCommandLines
	if screenWriter != nil {
		inv.ConsoleBuffer = screenWriter.Render()
	}
	return nil
}

func (e *EventChannel) tableInvocationFromProto(p *inpb.Invocation, blobID string) (*tables.Invocation, error) {
	uuid, err := uuid.StringToBytes(p.GetInvocationId())
	if err != nil {
		return nil, err
	}

	i := &tables.Invocation{}
	i.InvocationID = p.GetInvocationId() // Required.
	i.InvocationUUID = uuid
	i.Success = p.GetSuccess()
	i.User = p.GetUser()
	i.DurationUsec = p.GetDurationUsec()
	i.Host = p.GetHost()
	i.RepoURL = p.GetRepoUrl()
	if norm, err := gitutil.NormalizeRepoURL(p.GetRepoUrl()); err == nil {
		i.RepoURL = norm.String()
	}
	i.BranchName = p.GetBranchName()
	i.CommitSHA = p.GetCommitSha()
	i.Role = p.GetRole()
	i.Command = p.GetCommand()
	if p.Pattern != nil {
		i.Pattern = invocation_format.ShortFormatPatterns(p.GetPattern())
	}
	i.ActionCount = p.GetActionCount()
	i.BlobID = blobID
	i.InvocationStatus = int64(p.GetInvocationStatus())
	i.LastChunkId = p.GetLastChunkId()
	i.RedactionFlags = redact.RedactionFlagStandardRedactions
	i.Attempt = p.GetAttempt()
	i.BazelExitCode = p.GetBazelExitCode()
	tags, err := invocation_format.JoinTags(p.GetTags())
	if err != nil {
		return nil, err
	}
	i.Tags = tags
	i.ParentRunID = p.GetParentRunId()
	i.RunID = p.GetRunId()

	userGroupPerms, err := perms.ForAuthenticatedGroup(e.ctx, e.env)
	if err != nil {
		return nil, err
	} else {
		i.Perms = userGroupPerms.Perms
	}
	if p.GetReadPermission() == inpb.InvocationPermission_PUBLIC {
		i.Perms |= perms.OTHERS_READ
	}
	i.DownloadOutputsOption = int64(p.GetDownloadOutputsOption())
	i.RemoteExecutionEnabled = p.GetRemoteExecutionEnabled()
	i.UploadLocalResultsEnabled = p.GetUploadLocalResultsEnabled()
	return i, nil
}

func GetStreamIdFromInvocationIdAndAttempt(iid string, attempt uint64) string {
	if attempt == 0 {
		// This invocation predates the attempt-tracking functionality, so its
		// streamId does not contain the attempt number.
		return iid
	}
	return iid + "/" + strconv.FormatUint(attempt, 10)
}

func toStoredInvocation(inv *tables.Invocation) *sipb.StoredInvocation {
	return &sipb.StoredInvocation{
		InvocationId:     inv.InvocationID,
		User:             inv.User,
		Host:             inv.Host,
		Pattern:          inv.Pattern,
		Role:             inv.Role,
		BranchName:       inv.BranchName,
		CommitSha:        inv.CommitSHA,
		RepoUrl:          inv.RepoURL,
		Command:          inv.Command,
		InvocationStatus: inv.InvocationStatus,
		Success:          inv.Success,
		Tags:             inv.Tags,
	}
}

func incrementInvocationUsage(ctx context.Context, ut interfaces.UsageTracker) {
	labels, err := usageutil.Labels(ctx)
	if err != nil {
		log.CtxWarningf(ctx, "Failed to compute invocation usage labels: %s", err)
		return
	}
	if err := ut.Increment(ctx, labels, &tables.UsageCounts{Invocations: 1}); err != nil {
		log.CtxWarningf(ctx, "Failed to increment invocation usage: %s", err)
		return
	}
}

// TruncateStringSlice truncates the given string slice so that when the strings
// are joined with a space (" "), the total byte length of the resulting string
// does not exceed the given character limit.
func TruncateStringSlice(strs []string, charLimit int) (truncatedList []string, truncated bool) {
	length := 0
	for i, s := range strs {
		if i > 0 {
			// When rendered in the UI, each arg except the first will be
			// preceded by a space. Count this towards the char limit.
			length += 1
		}
		if length+len(s) > charLimit {
			return strs[:i], true
		}
		length += len(s)
	}
	return strs, false
}<|MERGE_RESOLUTION|>--- conflicted
+++ resolved
@@ -998,16 +998,12 @@
 		SequenceNumber: event.GetOrderedBuildEvent().GetSequenceNumber(),
 	}
 
-<<<<<<< HEAD
 	// Cancel any ongoing invocations as soon as bazel has finished the build.
-	if f, ok := bazelBuildEvent.GetPayload().(*build_event_stream.BuildEvent_Finished); ok {
-=======
-	// Bazel sends an Interrupted exit code in the finished event if the user cancelled the build.
-	// Use that signal to cancel any actions that are currently in the remote execution system.
 	if _, ok := bazelBuildEvent.GetPayload().(*build_event_stream.BuildEvent_Finished); ok {
->>>>>>> b06f55fa
-		if err := e.env.GetRemoteExecutionService().Cancel(e.ctx, iid); err != nil {
-			log.CtxWarningf(e.ctx, "Could not cancel executions for invocation %q: %s", iid, err)
+		if executionService := e.env.GetRemoteExecutionService(); executionService != nil {
+			if err := executionService.Cancel(e.ctx, iid); err != nil {
+				log.CtxWarningf(e.ctx, "Could not cancel executions for invocation %q: %s", iid, err)
+			}
 		}
 	}
 	if seqNo == 1 {
