package app

import (
	"bytes"
	"fmt"
	"io/ioutil"
	"net"
	"net/http"
	"os"
	"os/exec"
	"path/filepath"
	"sync"
	"testing"
	"time"

	"google.golang.org/grpc"

	bazelgo "github.com/bazelbuild/rules_go/go/tools/bazel"
	bbspb "github.com/buildbuddy-io/buildbuddy/proto/buildbuddy_service"
)

const (
	// readyCheckPollInterval determines how often to poll BuildBuddy server to check
	// whether it's up and running.
	readyCheckPollInterval = 500 * time.Millisecond
	// readyCheckTimeout determines how long to wait until giving up on waiting for
	// BuildBuddy server to become ready. If this timeout is reached, the test case
	// running the server will fail with a timeout error.
	readyCheckTimeout = 30 * time.Second
)

// App is a handle on a BuildBuddy server scoped to a test case, which provides
// basic facilities for connecting to the server and running builds against it.
type App struct {
	// err is the error returned by `cmd.Wait()`.
	err            error
	stdout         bytes.Buffer
	stderr         bytes.Buffer
	httpPort       int
	monitoringPort int
	gRPCPort       int
	mu             sync.Mutex
	exited         bool
}

// Run a local BuildBuddy server for the scope of the given test case.
//
// The given command path and config file path refer to the workspace-relative runfile
// paths of the BuildBuddy server binary and config file, respectively.
func Run(t *testing.T, commandPath string, commandArgs []string, configFilePath string) *App {
	dataDir, err := ioutil.TempDir("/tmp", "buildbuddy-test-*")
	if err != nil {
		t.Fatal(err)
	}
	t.Cleanup(func() {
		os.RemoveAll(dataDir)
	})
	// NOTE: No SSL ports are required since the server doesn't have an SSL config by default.
	app := &App{
		httpPort:       FreePort(t),
		gRPCPort:       FreePort(t),
		monitoringPort: FreePort(t),
	}
	args := []string{
		fmt.Sprintf("--config_file=%s", runfile(t, configFilePath)),
		fmt.Sprintf("--port=%d", app.httpPort),
		fmt.Sprintf("--grpc_port=%d", app.gRPCPort),
		fmt.Sprintf("--monitoring_port=%d", app.monitoringPort),
		"--static_directory=static",
		"--app_directory=/app",
		fmt.Sprintf("--app.build_buddy_url=http://localhost:%d", app.httpPort),
		"--database.data_source=sqlite3://:memory:",
		fmt.Sprintf("--storage.disk.root_directory=%s", filepath.Join(dataDir, "storage")),
		fmt.Sprintf("--cache.disk.root_directory=%s", filepath.Join(dataDir, "cache")),
	}
	args = append(args, commandArgs...)
	cmd := exec.Command(runfile(t, commandPath), args...)
	// TODO: Write server logs to files so they can be used to debug failed tests
	cmd.Stdout = &app.stdout
	cmd.Stderr = &app.stderr
	if err := cmd.Start(); err != nil {
		t.Fatal(err)
	}
	t.Cleanup(func() {
		cmd.Process.Kill() // ignore errors
	})
	go func() {
		err := cmd.Wait()
		app.mu.Lock()
		defer app.mu.Unlock()
		app.exited = true
		app.err = err
	}()
	err = app.waitForReady()
	if err != nil {
		t.Fatal(app.fmtErrorWithLogs(err))
	}
	return app
}

<<<<<<< HEAD
func (a *App) HTTPURL() string {
	return fmt.Sprintf("http://localhost:%d", a.httpPort)
}

=======
// GRPCAddress returns the gRPC address pointing to the app instance.
>>>>>>> 0536ec15
func (a *App) GRPCAddress() string {
	return fmt.Sprintf("grpc://localhost:%d", a.gRPCPort)
}

// BESBazelFlags returns the Bazel flags required to upload build logs to the App.
func (a *App) BESBazelFlags() []string {
	return []string{
<<<<<<< HEAD
		fmt.Sprintf("--bes_results_url=%s/invocation/", a.HTTPURL()),
=======
		fmt.Sprintf("--bes_results_url=http://localhost:%d/invocation/", a.httpPort),
>>>>>>> 0536ec15
		fmt.Sprintf("--bes_backend=%s", a.GRPCAddress()),
	}
}

// RemoteCacheBazelFlags returns the Bazel flags required to use the App's remote cache.
func (a *App) RemoteCacheBazelFlags() []string {
	return []string{
		fmt.Sprintf("--remote_cache=grpc://localhost:%d", a.gRPCPort),
	}
}

func (a *App) BuildBuddyServiceClient(t *testing.T) bbspb.BuildBuddyServiceClient {
	conn, err := grpc.Dial(fmt.Sprintf("localhost:%d", a.gRPCPort), grpc.WithInsecure())
	if err != nil {
		t.Fatal(err)
	}
	t.Cleanup(func() {
		conn.Close()
	})
	return bbspb.NewBuildBuddyServiceClient(conn)
}

func runfile(t *testing.T, path string) string {
	resolvedPath, err := bazelgo.Runfile(path)
	if err != nil {
		t.Fatal(err)
	}
	return resolvedPath
}

func FreePort(t testing.TB) int {
	addr, err := net.ResolveTCPAddr("tcp", "localhost:0")
	if err != nil {
		t.Fatal(err)
	}
	l, err := net.ListenTCP("tcp", addr)
	if err != nil {
		t.Fatal(err)
	}
	defer l.Close()
	return l.Addr().(*net.TCPAddr).Port
}

func (a *App) fmtErrorWithLogs(err error) error {
	return fmt.Errorf(`%s
=== STDOUT ===
%s
=== STDERR ===
%s`, err, string(a.stdout.Bytes()), string(a.stderr.Bytes()))
}

func (a *App) waitForReady() error {
	start := time.Now()
	for {
		a.mu.Lock()
		exited := a.exited
		err := a.err
		a.mu.Unlock()
		if exited {
			return fmt.Errorf("app failed to start: %s", err)
		}
		resp, err := http.Get(fmt.Sprintf("http://localhost:%d/readyz?server-type=buildbuddy-server", a.httpPort))
		ok := false
		if err == nil {
			ok, err = isOK(resp)
		}
		if ok {
			return nil
		}
		if time.Since(start) > readyCheckTimeout {
			errMsg := ""
			if err == nil {
				errMsg = fmt.Sprintf("/readyz status: %d", resp.StatusCode)
			} else {
				errMsg = fmt.Sprintf("/readyz err: %s", err)
			}
			return fmt.Errorf("app failed to start within %s: %s", readyCheckTimeout, errMsg)
		}
		time.Sleep(readyCheckPollInterval)
	}
}

func isOK(resp *http.Response) (bool, error) {
	defer resp.Body.Close()
	body, err := ioutil.ReadAll(resp.Body)
	if err != nil {
		return false, err
	}
	return string(body) == "OK", nil
}<|MERGE_RESOLUTION|>--- conflicted
+++ resolved
@@ -98,14 +98,12 @@
 	return app
 }
 
-<<<<<<< HEAD
+// HTTPURL returns the URL for the web app.
 func (a *App) HTTPURL() string {
 	return fmt.Sprintf("http://localhost:%d", a.httpPort)
 }
 
-=======
 // GRPCAddress returns the gRPC address pointing to the app instance.
->>>>>>> 0536ec15
 func (a *App) GRPCAddress() string {
 	return fmt.Sprintf("grpc://localhost:%d", a.gRPCPort)
 }
@@ -113,11 +111,7 @@
 // BESBazelFlags returns the Bazel flags required to upload build logs to the App.
 func (a *App) BESBazelFlags() []string {
 	return []string{
-<<<<<<< HEAD
 		fmt.Sprintf("--bes_results_url=%s/invocation/", a.HTTPURL()),
-=======
-		fmt.Sprintf("--bes_results_url=http://localhost:%d/invocation/", a.httpPort),
->>>>>>> 0536ec15
 		fmt.Sprintf("--bes_backend=%s", a.GRPCAddress()),
 	}
 }
