--- conflicted
+++ resolved
@@ -436,11 +436,7 @@
 
 type UsageCounts struct {
 	Invocations            int64
-<<<<<<< HEAD
-	CasCacheHits           int64
-=======
 	CASCacheHits           int64
->>>>>>> 3316bdd7
 	ActionCacheHits        int64
 	TotalDownloadSizeBytes int64
 }
@@ -617,9 +613,6 @@
 	registerTable("CL", &CacheLog{})
 	registerTable("TA", &Target{})
 	registerTable("TS", &TargetStatus{})
-<<<<<<< HEAD
-=======
 	registerTable("WF", &Workflow{})
->>>>>>> 3316bdd7
 	registerTable("UA", &Usage{})
 }