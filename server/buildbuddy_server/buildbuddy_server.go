package buildbuddy_server

import (
	"context"
	"flag"
	"fmt"
	"net/http"
	"net/url"
	"strings"

	"github.com/buildbuddy-io/buildbuddy/server/build_event_protocol/build_event_handler"
	"github.com/buildbuddy-io/buildbuddy/server/bytestream"
	"github.com/buildbuddy-io/buildbuddy/server/environment"
	"github.com/buildbuddy-io/buildbuddy/server/eventlog"
	"github.com/buildbuddy-io/buildbuddy/server/ssl"
	"github.com/buildbuddy-io/buildbuddy/server/tables"
	"github.com/buildbuddy-io/buildbuddy/server/target"
	"github.com/buildbuddy-io/buildbuddy/server/util/capabilities"
	"github.com/buildbuddy-io/buildbuddy/server/util/log"
	"github.com/buildbuddy-io/buildbuddy/server/util/perms"
	"github.com/buildbuddy-io/buildbuddy/server/util/status"

	akpb "github.com/buildbuddy-io/buildbuddy/proto/api_key"
	bzpb "github.com/buildbuddy-io/buildbuddy/proto/bazel_config"
	elpb "github.com/buildbuddy-io/buildbuddy/proto/eventlog"
	espb "github.com/buildbuddy-io/buildbuddy/proto/execution_stats"
	grpb "github.com/buildbuddy-io/buildbuddy/proto/group"
	inpb "github.com/buildbuddy-io/buildbuddy/proto/invocation"
	scpb "github.com/buildbuddy-io/buildbuddy/proto/scheduler"
	trpb "github.com/buildbuddy-io/buildbuddy/proto/target"
	usagepb "github.com/buildbuddy-io/buildbuddy/proto/usage"
	uspb "github.com/buildbuddy-io/buildbuddy/proto/user"
	wfpb "github.com/buildbuddy-io/buildbuddy/proto/workflow"
	requestcontext "github.com/buildbuddy-io/buildbuddy/server/util/request_context"
	gcodes "google.golang.org/grpc/codes"
	gstatus "google.golang.org/grpc/status"
)

const (
	bytestreamProtocolPrefix  = "bytestream://"
	actioncacheProtocolPrefix = "actioncache://"
)

type BuildBuddyServer struct {
	env        environment.Env
	sslService *ssl.SSLService
}

func NewBuildBuddyServer(env environment.Env, sslService *ssl.SSLService) (*BuildBuddyServer, error) {
	return &BuildBuddyServer{
		env:        env,
		sslService: sslService,
	}, nil
}

func (s *BuildBuddyServer) GetInvocation(ctx context.Context, req *inpb.GetInvocationRequest) (*inpb.GetInvocationResponse, error) {
	if req.GetLookup().GetInvocationId() == "" {
		return nil, status.InvalidArgumentErrorf("GetInvocationRequest must contain a valid invocation_id")
	}

	inv, err := build_event_handler.LookupInvocation(s.env, ctx, req.GetLookup().GetInvocationId())
	if err != nil {
		return nil, err
	}
	if !s.env.GetConfigurator().GetStorageEnableChunkedEventLogs() {
		inv.HasChunkedEventLogs = false
	}

	return &inpb.GetInvocationResponse{Invocation: []*inpb.Invocation{inv}}, nil
}

func (s *BuildBuddyServer) SearchInvocation(ctx context.Context, req *inpb.SearchInvocationRequest) (*inpb.SearchInvocationResponse, error) {
	if req == nil {
		return nil, status.InvalidArgumentErrorf("SearchInvocationRequest cannot be empty")
	}
	searcher := s.env.GetInvocationSearchService()
	if searcher == nil {
		return nil, fmt.Errorf("No searcher was configured")
	}
	if req.Query == nil {
		return nil, fmt.Errorf("A query must be provided")
	}
	return searcher.QueryInvocations(ctx, req)
}

func (s *BuildBuddyServer) UpdateInvocation(ctx context.Context, req *inpb.UpdateInvocationRequest) (*inpb.UpdateInvocationResponse, error) {
	auth := s.env.GetAuthenticator()
	if auth == nil {
		return nil, status.UnimplementedError("Not Implemented")
	}
	authenticatedUser, err := auth.AuthenticatedUser(ctx)
	if err != nil {
		return nil, err
	}

	db := s.env.GetInvocationDB()
	if err := db.UpdateInvocationACL(ctx, &authenticatedUser, req.GetInvocationId(), req.GetAcl()); err != nil {
		return nil, err
	}
	return &inpb.UpdateInvocationResponse{}, nil
}

func (s *BuildBuddyServer) DeleteInvocation(ctx context.Context, req *inpb.DeleteInvocationRequest) (*inpb.DeleteInvocationResponse, error) {
	auth := s.env.GetAuthenticator()
	if auth == nil {
		return nil, status.UnimplementedError("Not Implemented")
	}
	authenticatedUser, err := auth.AuthenticatedUser(ctx)
	if err != nil {
		return nil, err
	}

	db := s.env.GetInvocationDB()
	if err := db.DeleteInvocationWithPermsCheck(ctx, &authenticatedUser, req.GetInvocationId()); err != nil {
		return nil, err
	}

	return &inpb.DeleteInvocationResponse{}, nil
}

func makeGroups(groupRoles []*tables.GroupRole) []*grpb.Group {
	r := make([]*grpb.Group, 0)
	for _, gr := range groupRoles {
		g := gr.Group
		urlIdentifier := ""
		if g.URLIdentifier != nil {
			urlIdentifier = *g.URLIdentifier
		}
		githubToken := ""
		if g.GithubToken != nil {
			githubToken = *g.GithubToken
		}
		r = append(r, &grpb.Group{
			Id:                     g.GroupID,
			Name:                   g.Name,
			OwnedDomain:            g.OwnedDomain,
			GithubLinked:           githubToken != "",
			GithubToken:            githubToken,
			UrlIdentifier:          urlIdentifier,
			SharingEnabled:         g.SharingEnabled,
			UseGroupOwnedExecutors: g.UseGroupOwnedExecutors != nil && *g.UseGroupOwnedExecutors,
		})
	}
	return r
}

func (s *BuildBuddyServer) GetUser(ctx context.Context, req *uspb.GetUserRequest) (*uspb.GetUserResponse, error) {
	userDB := s.env.GetUserDB()
	if userDB == nil {
		return nil, status.UnimplementedError("Not Implemented")
	}
	tu, err := userDB.GetUser(ctx)
	if err != nil {
		return nil, err
	}
	if tu == nil {
		// WARNING: app/auth/auth_service.ts depends on this status being UNAUTHENTICATED.
		return nil, status.UnauthenticatedError("User not found")
	}
	return &uspb.GetUserResponse{
		DisplayUser:     tu.ToProto(),
		UserGroup:       makeGroups(tu.Groups),
		SelectedGroupId: selectedGroupID(req.GetRequestContext().GetGroupId(), tu.Groups),
	}, nil
}

func (s *BuildBuddyServer) CreateUser(ctx context.Context, req *uspb.CreateUserRequest) (*uspb.CreateUserResponse, error) {
	auth := s.env.GetAuthenticator()
	userDB := s.env.GetUserDB()
	if auth == nil || userDB == nil {
		return nil, status.UnimplementedError("Not Implemented")
	}
	tu := &tables.User{}
	if err := auth.FillUser(ctx, tu); err != nil {
		return nil, err
	}
	if err := userDB.InsertUser(ctx, tu); err != nil {
		return nil, err
	}
	return &uspb.CreateUserResponse{
		DisplayUser: tu.ToProto(),
	}, nil
}

func (s *BuildBuddyServer) GetGroup(ctx context.Context, req *grpb.GetGroupRequest) (*grpb.GetGroupResponse, error) {
	userDB := s.env.GetUserDB()
	if userDB == nil {
		return nil, status.UnimplementedError("Not Implemented")
	}
	urlIdentifier := strings.TrimSpace(req.GetUrlIdentifier())
	if urlIdentifier == "" {
		return nil, status.InvalidArgumentError("URL identifier is required.")
	}
	group, err := userDB.GetGroupByURLIdentifier(ctx, urlIdentifier)
	if err != nil {
		return nil, err
	}
	return &grpb.GetGroupResponse{
		Id: group.GroupID,
		// NOTE: this RPC does not require authentication, so sensitive group
		// info should not be exposed here.
		Name:        group.Name,
		OwnedDomain: group.OwnedDomain,
		SsoEnabled:  group.SamlIdpMetadataUrl != nil && *group.SamlIdpMetadataUrl != "",
	}, nil
}

func (s *BuildBuddyServer) GetGroupUsers(ctx context.Context, req *grpb.GetGroupUsersRequest) (*grpb.GetGroupUsersResponse, error) {
	if err := perms.AuthorizeGroupAccess(ctx, s.env, req.GetGroupId()); err != nil {
		return nil, err
	}
	userDB := s.env.GetUserDB()
	if userDB == nil {
		return nil, status.UnimplementedError("Not Implemented")
	}
	users, err := userDB.GetGroupUsers(ctx, req.GetGroupId(), req.GetGroupMembershipStatus())
	if err != nil {
		return nil, err
	}
	return &grpb.GetGroupUsersResponse{
		User: users,
	}, nil
}

func (s *BuildBuddyServer) UpdateGroupUsers(ctx context.Context, req *grpb.UpdateGroupUsersRequest) (*grpb.UpdateGroupUsersResponse, error) {
	if err := perms.AuthorizeGroupAccess(ctx, s.env, req.GetGroupId()); err != nil {
		return nil, err
	}
	userDB := s.env.GetUserDB()
	if userDB == nil {
		return nil, status.UnimplementedError("Not Implemented")
	}
	if err := userDB.UpdateGroupUsers(ctx, req.GetGroupId(), req.GetUpdate()); err != nil {
		return nil, err
	}
	return &grpb.UpdateGroupUsersResponse{}, nil
}

func (s *BuildBuddyServer) CreateGroup(ctx context.Context, req *grpb.CreateGroupRequest) (*grpb.CreateGroupResponse, error) {
	userDB := s.env.GetUserDB()
	if userDB == nil {
		return nil, status.UnimplementedError("Not Implemented")
	}
	user, err := userDB.GetUser(ctx)
	if err != nil {
		return nil, err
	}

	groupName := strings.TrimSpace(req.GetName())
	if len(groupName) == 0 {
		return nil, status.InvalidArgumentError("Group name cannot be empty")
	}

	groupOwnedDomain := ""
	if req.GetAutoPopulateFromOwnedDomain() {
		userEmailDomain := getEmailDomain(user.Email)
		groupOwnedDomain = userEmailDomain
	}

	useGroupOwnedExecutors := req.GetUseGroupOwnedExecutors()
	group := &tables.Group{
		UserID:                 user.UserID,
		Name:                   groupName,
		OwnedDomain:            groupOwnedDomain,
		SharingEnabled:         req.GetSharingEnabled(),
		UseGroupOwnedExecutors: &useGroupOwnedExecutors,
	}
	urlIdentifier := strings.TrimSpace(req.GetUrlIdentifier())

	if urlIdentifier != "" {
		if existingGroup, err := userDB.GetGroupByURLIdentifier(ctx, urlIdentifier); existingGroup != nil {
			return nil, status.InvalidArgumentError("URL is already in use")
		} else if gstatus.Code(err) != gcodes.NotFound {
			return nil, err
		}
		group.URLIdentifier = &urlIdentifier
	}

	groupID, err := userDB.InsertOrUpdateGroup(ctx, group)
	if err != nil {
		return nil, err
	}

	if err := userDB.AddUserToGroup(ctx, user.UserID, groupID); err != nil {
		return nil, err
	}
	return &grpb.CreateGroupResponse{
		Id: groupID,
	}, nil
}

func (s *BuildBuddyServer) UpdateGroup(ctx context.Context, req *grpb.UpdateGroupRequest) (*grpb.UpdateGroupResponse, error) {
	auth := s.env.GetAuthenticator()
	userDB := s.env.GetUserDB()
	if auth == nil || userDB == nil {
		return nil, status.UnimplementedError("Not Implemented")
	}
	if err := perms.AuthorizeGroupAccess(ctx, s.env, req.GetId()); err != nil {
		return nil, err
	}
	var group *tables.Group
	var err error
	urlIdentifier := strings.TrimSpace(req.GetUrlIdentifier())

	if urlIdentifier != "" {
		if group, err = userDB.GetGroupByURLIdentifier(ctx, urlIdentifier); group != nil && group.GroupID != req.GetId() {
			return nil, status.InvalidArgumentError("URL is already in use")
		} else if err != nil && gstatus.Code(err) != gcodes.NotFound {
			return nil, err
		}
	}
	if group == nil {
		if req.GetId() == "" {
			return nil, status.InvalidArgumentError("Missing organization identifier.")
		}
		group, err = userDB.GetGroupByID(ctx, req.GetId())
		if err != nil {
			return nil, err
		}
	}
	group.Name = req.GetName()
	if urlIdentifier != "" {
		group.URLIdentifier = &urlIdentifier
	}
	if req.GetAutoPopulateFromOwnedDomain() {
		user, err := userDB.GetUser(ctx)
		if err != nil {
			return nil, err
		}
		group.OwnedDomain = getEmailDomain(user.Email)
	} else {
		group.OwnedDomain = ""
	}
	group.SharingEnabled = req.GetSharingEnabled()
	useGroupOwnedExecutors := req.GetUseGroupOwnedExecutors()
	group.UseGroupOwnedExecutors = &useGroupOwnedExecutors
	if _, err := userDB.InsertOrUpdateGroup(ctx, group); err != nil {
		return nil, err
	}
	return &grpb.UpdateGroupResponse{}, nil
}

func (s *BuildBuddyServer) JoinGroup(ctx context.Context, req *grpb.JoinGroupRequest) (*grpb.JoinGroupResponse, error) {
	auth := s.env.GetAuthenticator()
	userDB := s.env.GetUserDB()
	if auth == nil || userDB == nil {
		return nil, status.UnimplementedError("Not Implemented")
	}
	user, err := userDB.GetUser(ctx)
	if err != nil {
		return nil, err
	}
	group, err := userDB.GetGroupByID(ctx, req.GetId())
	if err != nil {
		return nil, err
	}
	// If the user's email matches the group's owned domain, they can be added
	// as a member immediately.
	if group.OwnedDomain != "" && group.OwnedDomain == getEmailDomain(user.Email) {
		if err := userDB.AddUserToGroup(ctx, user.UserID, req.GetId()); err != nil {
			return nil, err
		}
	} else {
		// Otherwise submit a request to join the group.
		if err := userDB.RequestToJoinGroup(ctx, user.UserID, req.GetId()); err != nil {
			return nil, err
		}
	}

	return &grpb.JoinGroupResponse{}, nil
}

func (s *BuildBuddyServer) GetApiKeys(ctx context.Context, req *akpb.GetApiKeysRequest) (*akpb.GetApiKeysResponse, error) {
	userDB := s.env.GetUserDB()
	if userDB == nil {
		return nil, status.UnimplementedError("Not Implemented")
	}
	groupID := req.GetGroupId()
	if err := perms.AuthorizeGroupAccess(ctx, s.env, groupID); err != nil {
		return nil, err
	}
	tableKeys, err := userDB.GetAPIKeys(ctx, groupID)
	if err != nil {
		return nil, err
	}
	rsp := &akpb.GetApiKeysResponse{
		ApiKey: make([]*akpb.ApiKey, 0, len(tableKeys)),
	}
	for _, k := range tableKeys {
		rsp.ApiKey = append(rsp.ApiKey, &akpb.ApiKey{
			Id:         k.APIKeyID,
			Value:      k.Value,
			Label:      k.Label,
			Capability: capabilities.FromInt(k.Capabilities),
		})
	}
	return rsp, nil
}

func (s *BuildBuddyServer) CreateApiKey(ctx context.Context, req *akpb.CreateApiKeyRequest) (*akpb.CreateApiKeyResponse, error) {
	userDB := s.env.GetUserDB()
	if userDB == nil {
		return nil, status.UnimplementedError("Not Implemented")
	}
	groupID := req.GetGroupId()
	if err := perms.AuthorizeGroupAccess(ctx, s.env, groupID); err != nil {
		return nil, err
	}
	k, err := userDB.CreateAPIKey(ctx, groupID, req.GetLabel(), req.GetCapability())
	if err != nil {
		return nil, err
	}
	return &akpb.CreateApiKeyResponse{
		ApiKey: &akpb.ApiKey{
			Id:         k.APIKeyID,
			Value:      k.Value,
			Label:      k.Label,
			Capability: capabilities.FromInt(k.Capabilities),
		},
	}, nil
}

func (s *BuildBuddyServer) authorizeAPIKeyWrite(ctx context.Context, apiKeyID string) error {
	if apiKeyID == "" {
		return status.InvalidArgumentError("API key ID is required")
	}
	user, err := perms.AuthenticatedUser(ctx, s.env)
	if err != nil {
		return err
	}
	userDB := s.env.GetUserDB()
	if userDB == nil {
		return status.UnimplementedError("Not Implemented")
	}
	// Check that the user belongs to the group that owns the requested API key.
	key, err := userDB.GetAPIKey(ctx, apiKeyID)
	if err != nil {
		return err
	}
	acl := perms.ToACLProto( /* userID= */ nil, key.GroupID, key.Perms)
	return perms.AuthorizeWrite(&user, acl)
}

func (s *BuildBuddyServer) UpdateApiKey(ctx context.Context, req *akpb.UpdateApiKeyRequest) (*akpb.UpdateApiKeyResponse, error) {
	userDB := s.env.GetUserDB()
	if userDB == nil {
		return nil, status.UnimplementedError("Not Implemented")
	}
	if err := s.authorizeAPIKeyWrite(ctx, req.GetId()); err != nil {
		return nil, err
	}
	tk := &tables.APIKey{
		APIKeyID:     req.GetId(),
		Label:        req.GetLabel(),
		Capabilities: capabilities.ToInt(req.GetCapability()),
	}
	if err := userDB.UpdateAPIKey(ctx, tk); err != nil {
		return nil, err
	}
	return &akpb.UpdateApiKeyResponse{}, nil
}

func (s *BuildBuddyServer) DeleteApiKey(ctx context.Context, req *akpb.DeleteApiKeyRequest) (*akpb.DeleteApiKeyResponse, error) {
	userDB := s.env.GetUserDB()
	if userDB == nil {
		return nil, status.UnimplementedError("Not Implemented")
	}
	if err := s.authorizeAPIKeyWrite(ctx, req.GetId()); err != nil {
		return nil, err
	}
	if err := userDB.DeleteAPIKey(ctx, req.GetId()); err != nil {
		return nil, err
	}
	return &akpb.DeleteApiKeyResponse{}, nil
}

<<<<<<< HEAD
func selectedGroupID(preferredGroupID string, groupRoles []*tables.GroupRole) string {
	if preferredGroupID != "" {
		for _, gr := range groupRoles {
			if gr.Group.GroupID == preferredGroupID {
				return gr.Group.GroupID
			}
		}
	}
	for _, gr := range groupRoles {
		if gr.Group.URLIdentifier != nil && *gr.Group.URLIdentifier != "" {
			return gr.Group.GroupID
		}
	}
	for _, gr := range groupRoles {
		if gr.Group.OwnedDomain != "" {
			return gr.Group.GroupID
		}
	}
	if len(groupRoles) > 0 {
		return groupRoles[0].Group.GroupID
=======
func selectedGroupID(preferredGroupID string, groups []*tables.Group) string {
	if preferredGroupID != "" {
		for _, group := range groups {
			if group.GroupID == preferredGroupID {
				return group.GroupID
			}
		}
	}
	for _, group := range groups {
		if group.URLIdentifier != nil && *group.URLIdentifier != "" {
			return group.GroupID
		}
	}
	for _, group := range groups {
		if group.OwnedDomain != "" {
			return group.GroupID
		}
	}
	if len(groups) > 0 {
		return groups[0].GroupID
>>>>>>> 58cb4460
	}
	return ""
}

func getEmailDomain(email string) string {
	chunks := strings.Split(email, "@")
	return chunks[len(chunks)-1]
}

func makeConfigOption(lifecycle, flagName, flagValue string) *bzpb.ConfigOption {
	return &bzpb.ConfigOption{
		Body:            fmt.Sprintf("%s --%s=%s", lifecycle, flagName, flagValue),
		OptionLifecycle: lifecycle,
		FlagName:        flagName,
		FlagValue:       flagValue,
	}
}

func assembleURL(host, scheme, port string) string {
	// Strip any existing port from host if we're setting a port.
	components := strings.Split(host, ":")
	if len(components) > 1 && port != "" {
		host = components[0]
	}

	url := scheme + "//" + host

	// Only append port if it's set and not 80.
	if port != "" && port != "80" {
		url = url + ":" + port
	}
	return url
}

func toProtoAPIKeys(tableKeys []*tables.APIKey) []*akpb.ApiKey {
	protoKeys := make([]*akpb.ApiKey, len(tableKeys))
	for i, k := range tableKeys {
		protoKeys[i] = &akpb.ApiKey{
			Id:    k.APIKeyID,
			Value: k.Value,
			Label: k.Label,
		}
	}
	return protoKeys
}

func (s *BuildBuddyServer) getAPIKeysForAuthorizedGroup(ctx context.Context) ([]*akpb.ApiKey, error) {
	groupID := ""
	if reqCtx := requestcontext.ProtoRequestContextFromContext(ctx); reqCtx != nil {
		groupID = reqCtx.GetGroupId()
	}
	if groupID == "" {
		return []*akpb.ApiKey{}, nil
	}
	if err := perms.AuthorizeGroupAccess(ctx, s.env, groupID); err != nil {
		return nil, err
	}
	auth := s.env.GetAuthenticator()
	if auth == nil {
		return nil, status.UnimplementedError("Not Implemented")
	}
	authenticatedUser, err := auth.AuthenticatedUser(ctx)
	if err != nil {
		return nil, err
	}
	userDB := s.env.GetUserDB()
	if userDB == nil {
		return nil, status.UnimplementedError("Not Implemented")
	}
	for _, allowedGroupID := range authenticatedUser.GetAllowedGroups() {
		if allowedGroupID == groupID {
			tableKeys, err := userDB.GetAPIKeys(ctx, groupID)
			if err != nil {
				return nil, err
			}
			return toProtoAPIKeys(tableKeys), nil
		}
	}
	return nil, status.InternalError("Could not find the requested group ID. This should never happen.")
}

func getIntFlag(flagName string, defaultVal string) string {
	f := flag.Lookup(flagName)
	if f == nil {
		return defaultVal
	}
	return f.Value.String()
}

func (s *BuildBuddyServer) GetBazelConfig(ctx context.Context, req *bzpb.GetBazelConfigRequest) (*bzpb.GetBazelConfigResponse, error) {
	configOptions := make([]*bzpb.ConfigOption, 0)

	// Use config urls if they're set and fall back to host & protocol from request if not.
	resultsURL := s.env.GetConfigurator().GetAppBuildBuddyURL()
	if resultsURL == "" {
		resultsURL = assembleURL(req.Host, req.Protocol, "")
	}
	configOptions = append(configOptions, makeConfigOption("build", "bes_results_url", resultsURL+"/invocation/"))

	grpcPort := getIntFlag("grpc_port", "1985")
	eventsAPIURL := s.env.GetConfigurator().GetAppEventsAPIURL()
	if eventsAPIURL == "" {
		eventsAPIURL = assembleURL(req.Host, "grpc:", grpcPort)
	}
	groupAPIKeys, err := s.getAPIKeysForAuthorizedGroup(ctx)
	if err != nil {
		return nil, err
	}

	configOptions = append(configOptions, makeConfigOption("build", "bes_backend", eventsAPIURL))

	if s.env.GetCache() != nil {
		cacheAPIURL := s.env.GetConfigurator().GetAppCacheAPIURL()
		if cacheAPIURL == "" {
			cacheAPIURL = assembleURL(req.Host, "grpc:", grpcPort)
		}
		configOptions = append(configOptions, makeConfigOption("build", "remote_cache", cacheAPIURL))
	}

	if s.env.GetConfigurator().GetRemoteExecutionConfig() != nil {
		remoteExecutionAPIURL := s.env.GetConfigurator().GetAppRemoteExecutionAPIURL()
		if remoteExecutionAPIURL == "" {
			remoteExecutionAPIURL = assembleURL(req.Host, "grpc:", grpcPort)
		}
		configOptions = append(configOptions, makeConfigOption("build", "remote_executor", remoteExecutionAPIURL))
	}

	credentials := make([]*bzpb.Credentials, len(groupAPIKeys))
	for i, apiKey := range groupAPIKeys {
		credentials[i] = &bzpb.Credentials{
			ApiKey: apiKey,
		}
	}

	if req.GetIncludeCertificate() && s.sslService.IsCertGenerationEnabled() {
		for _, c := range credentials {
			cert, key, err := s.sslService.GenerateCerts(c.ApiKey.Value)
			if err != nil {
				return nil, status.InternalError(fmt.Sprintf("Error generating cert: %+v", err))
			}
			c.Certificate = &bzpb.Certificate{
				Cert: cert,
				Key:  key,
			}
		}
	}

	return &bzpb.GetBazelConfigResponse{
		ConfigOption: configOptions,
		Credential:   credentials,
	}, nil
}

func (s *BuildBuddyServer) GetInvocationStat(ctx context.Context, req *inpb.GetInvocationStatRequest) (*inpb.GetInvocationStatResponse, error) {
	if iss := s.env.GetInvocationStatService(); iss != nil {
		return iss.GetInvocationStat(ctx, req)
	}
	return nil, status.UnimplementedError("Not implemented")
}

func (s *BuildBuddyServer) GetTrend(ctx context.Context, req *inpb.GetTrendRequest) (*inpb.GetTrendResponse, error) {
	if iss := s.env.GetInvocationStatService(); iss != nil {
		return iss.GetTrend(ctx, req)
	}
	return nil, status.UnimplementedError("Not implemented")
}

func (s *BuildBuddyServer) GetExecution(ctx context.Context, req *espb.GetExecutionRequest) (*espb.GetExecutionResponse, error) {
	if es := s.env.GetExecutionService(); es != nil {
		return es.GetExecution(ctx, req)
	}
	return nil, status.UnimplementedError("Not implemented")
}

func (s *BuildBuddyServer) GetExecutionNodes(ctx context.Context, req *scpb.GetExecutionNodesRequest) (*scpb.GetExecutionNodesResponse, error) {
	if ss := s.env.GetSchedulerService(); ss != nil {
		res, err := ss.GetExecutionNodes(ctx, req)
		return res, err
	}
	return nil, status.UnimplementedError("Not implemented")
}

func (s *BuildBuddyServer) GetTarget(ctx context.Context, req *trpb.GetTargetRequest) (*trpb.GetTargetResponse, error) {
	return target.GetTarget(ctx, s.env, req)
}

func (s *BuildBuddyServer) GetEventLogChunk(ctx context.Context, req *elpb.GetEventLogChunkRequest) (*elpb.GetEventLogChunkResponse, error) {
	return eventlog.GetEventLogChunk(ctx, s.env, req)
}

func (s *BuildBuddyServer) CreateWorkflow(ctx context.Context, req *wfpb.CreateWorkflowRequest) (*wfpb.CreateWorkflowResponse, error) {
	if wfs := s.env.GetWorkflowService(); wfs != nil {
		return wfs.CreateWorkflow(ctx, req)
	}
	return nil, status.UnimplementedError("Not implemented")
}
func (s *BuildBuddyServer) DeleteWorkflow(ctx context.Context, req *wfpb.DeleteWorkflowRequest) (*wfpb.DeleteWorkflowResponse, error) {
	if wfs := s.env.GetWorkflowService(); wfs != nil {
		return wfs.DeleteWorkflow(ctx, req)
	}
	return nil, status.UnimplementedError("Not implemented")
}
func (s *BuildBuddyServer) GetWorkflows(ctx context.Context, req *wfpb.GetWorkflowsRequest) (*wfpb.GetWorkflowsResponse, error) {
	if wfs := s.env.GetWorkflowService(); wfs != nil {
		return wfs.GetWorkflows(ctx, req)
	}
	return nil, status.UnimplementedError("Not implemented")
}
func (s *BuildBuddyServer) ExecuteWorkflow(ctx context.Context, req *wfpb.ExecuteWorkflowRequest) (*wfpb.ExecuteWorkflowResponse, error) {
	if wfs := s.env.GetWorkflowService(); wfs != nil {
		return wfs.ExecuteWorkflow(ctx, req)
	}
	return nil, status.UnimplementedError("Not implemented")
}
func (s *BuildBuddyServer) GetRepos(ctx context.Context, req *wfpb.GetReposRequest) (*wfpb.GetReposResponse, error) {
	if wfs := s.env.GetWorkflowService(); wfs != nil {
		return wfs.GetRepos(ctx, req)
	}
	return nil, status.UnimplementedError("Not implemented")
}
func (s *BuildBuddyServer) GetUsage(ctx context.Context, req *usagepb.GetUsageRequest) (*usagepb.GetUsageResponse, error) {
	if us := s.env.GetUsageService(); us != nil {
		return us.GetUsage(ctx, req)
	}
	return nil, status.UnimplementedError("Not implemented")
}

type bsLookup struct {
	URL      *url.URL
	Filename string
}

func getBestFilename(filename, blobname string) string {
	// First try to use the filename parameter
	parts := strings.Split(filename, "/")
	name := parts[len(parts)-1]
	if name != "" {
		return name
	}
	// Next try to extract a reasonable name from the blob name.
	parts = strings.Split(blobname, "/")
	if len(parts) == 4 {
		return parts[2]
	}
	// Finally, just return the blobname.
	return blobname
}

func parseByteStreamURL(bsURL, filename string) (*bsLookup, error) {
	if strings.HasPrefix(bsURL, bytestreamProtocolPrefix) || strings.HasPrefix(bsURL, actioncacheProtocolPrefix) {
		u, err := url.Parse(bsURL)
		if err != nil {
			return nil, err
		}
		return &bsLookup{
			URL:      u,
			Filename: getBestFilename(filename, u.RequestURI()),
		}, nil
	}
	return nil, fmt.Errorf("unparsable bytestream URL: '%s'", bsURL)
}

func (s *BuildBuddyServer) getAnyAPIKeyForInvocation(ctx context.Context, invocationID string) (*tables.APIKey, error) {
	in, err := s.env.GetInvocationDB().LookupInvocation(ctx, invocationID)
	if err != nil {
		return nil, err
	}
	userDB := s.env.GetUserDB()
	if userDB == nil {
		return nil, status.UnimplementedError("Not Implemented")
	}
	apiKeys, err := userDB.GetAPIKeys(ctx, in.GroupID)
	if err != nil {
		return nil, err
	}
	if len(apiKeys) == 0 {
		return nil, status.NotFoundError("The group that owns this invocation doesn't have any API keys configured.")
	}
	return apiKeys[0], nil
}

// Handle requests for build logs and artifacts by looking them up in from our
// cache servers using the bytestream API.
func (s *BuildBuddyServer) ServeHTTP(w http.ResponseWriter, r *http.Request) {
	params := r.URL.Query()
	lookup, err := parseByteStreamURL(params.Get("bytestream_url"), params.Get("filename"))
	if err != nil {
		http.Error(w, err.Error(), http.StatusBadRequest)
		return
	}

	if lookup.URL.User == nil {
		apiKey, _ := s.getAnyAPIKeyForInvocation(r.Context(), params.Get("invocation_id"))
		if apiKey != nil {
			lookup.URL.User = url.User(apiKey.Value)
		}
	}

	// Stream the file back to our client
	w.Header().Set("Content-Disposition", fmt.Sprintf("attachment; filename=%s", lookup.Filename))
	w.Header().Set("Content-Type", "application/octet-stream")

	// TODO(siggisim): Figure out why this JWT is overriding authority auth and remove.
	ctx := context.WithValue(r.Context(), "x-buildbuddy-jwt", nil)

	err = bytestream.StreamBytestreamFile(ctx, s.env, lookup.URL, func(data []byte) {
		w.Write(data)
	})

	if err != nil {
		log.Warningf("Error downloading file: %s", err.Error())
		http.Error(w, "File not found", http.StatusNotFound)
		return
	}
}<|MERGE_RESOLUTION|>--- conflicted
+++ resolved
@@ -474,7 +474,6 @@
 	return &akpb.DeleteApiKeyResponse{}, nil
 }
 
-<<<<<<< HEAD
 func selectedGroupID(preferredGroupID string, groupRoles []*tables.GroupRole) string {
 	if preferredGroupID != "" {
 		for _, gr := range groupRoles {
@@ -495,28 +494,6 @@
 	}
 	if len(groupRoles) > 0 {
 		return groupRoles[0].Group.GroupID
-=======
-func selectedGroupID(preferredGroupID string, groups []*tables.Group) string {
-	if preferredGroupID != "" {
-		for _, group := range groups {
-			if group.GroupID == preferredGroupID {
-				return group.GroupID
-			}
-		}
-	}
-	for _, group := range groups {
-		if group.URLIdentifier != nil && *group.URLIdentifier != "" {
-			return group.GroupID
-		}
-	}
-	for _, group := range groups {
-		if group.OwnedDomain != "" {
-			return group.GroupID
-		}
-	}
-	if len(groups) > 0 {
-		return groups[0].GroupID
->>>>>>> 58cb4460
 	}
 	return ""
 }
