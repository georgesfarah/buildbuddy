import * as proto from "../../../app/util/proto";
import { google } from "../../../proto/timestamp_ts_proto";
import { invocation } from "../../../proto/invocation_ts_proto";
import moment from "moment";
<<<<<<< HEAD
import { Path } from "../../../app/router/router";

export const ROLE_PARAM_NAME = "role";
export const STATUS_PARAM_NAME = "status";
export const LAST_N_DAYS_PARAM_NAME = "days";
export const START_DATE_PARAM_NAME = "start";
export const END_DATE_PARAM_NAME = "end";
=======
import {
  ROLE_PARAM_NAME,
  START_DATE_PARAM_NAME,
  END_DATE_PARAM_NAME,
  STATUS_PARAM_NAME,
} from "../../../app/router/router";
>>>>>>> ee61aa5d

export const DATE_PARAM_FORMAT = "YYYY-MM-DD";

export const DEFAULT_LAST_N_DAYS = 30;

export interface ProtoFilterParams {
  role?: string;
  updatedAfter?: google.protobuf.Timestamp;
  updatedBefore?: google.protobuf.Timestamp;
  status?: invocation.OverallStatus[];
}

export const LAST_N_DAYS_OPTIONS = [7, 30, 90, 180, 365];

export function getProtoFilterParams(search: URLSearchParams): ProtoFilterParams {
  const endDate = getEndDate(search);
  return {
    role: search.get(ROLE_PARAM_NAME),
    updatedAfter: proto.dateToTimestamp(getStartDate(search)),
    updatedBefore: endDate ? proto.dateToTimestamp(endDate) : undefined,
    status: parseStatusParam(search.get(STATUS_PARAM_NAME)),
  };
}

export function getDefaultStartDate(): Date {
  return moment()
    .add(-DEFAULT_LAST_N_DAYS + 1, "days")
    .toDate();
}

export function getStartDate(search: URLSearchParams): Date {
  if (search.get(START_DATE_PARAM_NAME)) {
    return moment(search.get(START_DATE_PARAM_NAME)).toDate();
  }
  if (search.get(LAST_N_DAYS_PARAM_NAME)) {
    return moment()
      .add(-Number(search.get(LAST_N_DAYS_PARAM_NAME)) + 1, "days")
      .toDate();
  }
  return getDefaultStartDate();
}

export function getEndDate(search: URLSearchParams): Date {
  if (!search.get(END_DATE_PARAM_NAME)) {
    return undefined;
  }
  return moment(search.get(END_DATE_PARAM_NAME)).add(1, "days").toDate();
}

const STATUS_TO_STRING = Object.fromEntries(
  Object.entries(invocation.OverallStatus).map(([k, v]) => [v, k.toLowerCase().replace(/_/g, "-")])
);

export function statusToString(status: invocation.OverallStatus) {
  return STATUS_TO_STRING[status];
}

export function statusFromString(value: string) {
  return (invocation.OverallStatus[
    value.toUpperCase().replace(/-/g, "_") as any
  ] as unknown) as invocation.OverallStatus;
}

export function parseStatusParam(paramValue?: string): invocation.OverallStatus[] {
  if (!paramValue) return [];
  return paramValue.split(" ").map((name) => statusFromString(name));
}

export function toStatusParam(statuses: Iterable<invocation.OverallStatus>): string {
  return [...statuses]
    .map(statusToString)
    .sort((a, b) => statusFromString(a) - statusFromString(b))
    .join(" ");
}<|MERGE_RESOLUTION|>--- conflicted
+++ resolved
@@ -2,22 +2,13 @@
 import { google } from "../../../proto/timestamp_ts_proto";
 import { invocation } from "../../../proto/invocation_ts_proto";
 import moment from "moment";
-<<<<<<< HEAD
-import { Path } from "../../../app/router/router";
-
-export const ROLE_PARAM_NAME = "role";
-export const STATUS_PARAM_NAME = "status";
-export const LAST_N_DAYS_PARAM_NAME = "days";
-export const START_DATE_PARAM_NAME = "start";
-export const END_DATE_PARAM_NAME = "end";
-=======
 import {
   ROLE_PARAM_NAME,
   START_DATE_PARAM_NAME,
   END_DATE_PARAM_NAME,
   STATUS_PARAM_NAME,
+  LAST_N_DAYS_PARAM_NAME,
 } from "../../../app/router/router";
->>>>>>> ee61aa5d
 
 export const DATE_PARAM_FORMAT = "YYYY-MM-DD";
 
