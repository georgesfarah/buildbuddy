package dirtools

import (
	"bytes"
	"context"
	"fmt"
	"io"
	"io/ioutil"
	"os"
	"path/filepath"
	"strings"
	"time"

	"github.com/buildbuddy-io/buildbuddy/server/environment"
	"github.com/buildbuddy-io/buildbuddy/server/interfaces"
	"github.com/buildbuddy-io/buildbuddy/server/remote_cache/cachetools"
	"github.com/buildbuddy-io/buildbuddy/server/remote_cache/digest"
	"github.com/buildbuddy-io/buildbuddy/server/util/disk"
	"github.com/buildbuddy-io/buildbuddy/server/util/fastcopy"
	"github.com/buildbuddy-io/buildbuddy/server/util/log"
	"github.com/buildbuddy-io/buildbuddy/server/util/status"
	"github.com/golang/protobuf/proto"
	"golang.org/x/sync/errgroup"
	"google.golang.org/grpc/codes"

	repb "github.com/buildbuddy-io/buildbuddy/proto/remote_execution"
	bspb "google.golang.org/genproto/googleapis/bytestream"
	gstatus "google.golang.org/grpc/status"
)

const gRPCMaxSize = int64(4000000)

type TransferInfo struct {
	FileCount        int64
	BytesTransferred int64
	TransferDuration time.Duration
	// Transfers tracks the digests of files that were transferred, keyed by their
	// workspace-relative paths.
	Transfers map[string]*repb.Digest
}

// DirHelper is a poor mans trie that helps us check if a partial path like
// /foo/bar matches one of a set of paths like /foo/bar/baz/bap and /a/b/c/d.
// Really should use a trie but this will do for now.
type DirHelper struct {
	// The directory under which all paths should descend.
	rootDir string

	// Prefixes of any output path -- used to truncate tree
	// traversal if we're uploading non-requested files.
	prefixes map[string]struct{}

	// The full output paths themselves -- used when creating
	// the ActionResult OutputFiles and OutputDirs, etc.
	fullPaths map[string]struct{}

	// The directories that should be created before running any
	// commands. (Parent dirs of requested outputs)
	dirsToCreate []string

	outputDirs []string
}

func NewDirHelper(rootDir string, outputFiles, outputDirectories []string) *DirHelper {
	c := &DirHelper{
		rootDir:      rootDir,
		prefixes:     make(map[string]struct{}, 0),
		fullPaths:    make(map[string]struct{}, 0),
		dirsToCreate: make([]string, 0),
		outputDirs:   make([]string, 0),
	}

	for _, outputFile := range outputFiles {
		fullPath := filepath.Join(c.rootDir, outputFile)
		c.fullPaths[fullPath] = struct{}{}
		c.dirsToCreate = append(c.dirsToCreate, filepath.Dir(fullPath))
	}
	for _, outputDir := range outputDirectories {
		fullPath := filepath.Join(c.rootDir, outputDir)
		c.fullPaths[fullPath] = struct{}{}
		c.dirsToCreate = append(c.dirsToCreate, fullPath)
		c.outputDirs = append(c.outputDirs, fullPath)
	}

	// STOPSHIP(tylerw): Do we need an updated copy of the remote APIs proto?
	// if outputPaths := command.GetOutputPaths(); len(outputPaths) > 0 {
	// 	c.dirsToCreate = make([]string, 0)
	// 	for _, outputPath :=  range outputPaths {
	// 		c.dirsToCreate = append(c.dirsToCreate, filepath.Join(rootDir, filepath.Dir(outputPath)))
	// 	}
	// }

	for _, dir := range c.dirsToCreate {
		for p := dir; p != filepath.Dir(p); p = filepath.Dir(p) {
			c.prefixes[p] = struct{}{}
		}
	}

	return c
}

func (c *DirHelper) CreateOutputDirs() error {
	for _, dir := range c.dirsToCreate {
		if err := disk.EnsureDirectoryExists(dir); err != nil {
			return err
		}
	}
	return nil
}
func (c *DirHelper) MatchesOutputDir(path string) (string, bool) {
	for _, d := range c.outputDirs {
		for p := path; p != filepath.Dir(p); p = filepath.Dir(p) {
			if p == d {
				return d, true
			}
		}
	}
	return "", false
}
func (c *DirHelper) ShouldBeUploaded(path string) bool {
	// a file is an output file
	// a file is a prefix of an output file
	// a file is an output directory or inside of one
	if c.MatchesOutputFile(path) {
		return true
	}
	if c.MatchesOutputFilePrefix(path) {
		return true
	}
	if _, ok := c.MatchesOutputDir(path); ok {
		return true
	}
	return false
}
func (c *DirHelper) MatchesOutputFilePrefix(path string) bool {
	_, ok := c.prefixes[path]
	return ok
}
func (c *DirHelper) MatchesOutputFile(path string) bool {
	_, ok := c.fullPaths[path]
	return ok
}

func trimPathPrefix(fullPath, prefix string) string {
	r := strings.TrimPrefix(fullPath, prefix)
	if len(r) > 0 && r[0] == os.PathSeparator {
		r = r[1:]
	}
	return r
}

type fileToUpload struct {
	ad           *digest.InstanceNameDigest
	info         os.FileInfo
	fullFilePath string

	// If this was a directory, this is set, because the bytes to be
	// uploaded are the contents of a directory proto, not the contents
	// of the file at fullFilePath.
	data []byte
	dir  *repb.Directory
}

func newDirToUpload(instanceName, parentDir string, info os.FileInfo, dir *repb.Directory) (*fileToUpload, error) {
	data, err := proto.Marshal(dir)
	if err != nil {
		return nil, err
	}
	reader := bytes.NewReader(data)
	ad, err := cachetools.ComputeDigest(reader, instanceName)
	if err != nil {
		return nil, err
	}

	return &fileToUpload{
		fullFilePath: filepath.Join(parentDir, info.Name()),
		info:         info,
		ad:           ad,
		data:         data,
		dir:          dir,
	}, nil
}

func newFileToUpload(instanceName, parentDir string, info os.FileInfo) (*fileToUpload, error) {
	fullFilePath := filepath.Join(parentDir, info.Name())
	ad, err := cachetools.ComputeFileDigest(fullFilePath, instanceName)
	if err != nil {
		return nil, err
	}
	return &fileToUpload{
		fullFilePath: fullFilePath,
		info:         info,
		ad:           ad,
	}, nil
}

func (f *fileToUpload) ReadSeekCloser() (io.ReadSeekCloser, error) {
	if f.data != nil {
		return cachetools.NewBytesReadSeekCloser(f.data), nil
	}
	file, err := os.Open(f.fullFilePath)
	// Note: Caller is responsible for closing.
	if err != nil {
		return nil, err
	}
	return file, nil
}

func (f *fileToUpload) OutputFile(rootDir string) *repb.OutputFile {
	return &repb.OutputFile{
		Path:         trimPathPrefix(f.fullFilePath, rootDir),
		Digest:       f.ad.Digest,
		IsExecutable: f.info.Mode()&0111 != 0,
	}
}

func (f *fileToUpload) FileNode() *repb.FileNode {
	return &repb.FileNode{
		Name:         f.info.Name(),
		Digest:       f.ad.Digest,
		IsExecutable: f.info.Mode()&0111 != 0,
	}
}

func (f *fileToUpload) OutputDirectory(rootDir string) *repb.OutputDirectory {
	return &repb.OutputDirectory{
		Path:       trimPathPrefix(f.fullFilePath, rootDir),
		TreeDigest: f.ad.Digest,
	}
}

func (f *fileToUpload) DirNode() *repb.DirectoryNode {
	return &repb.DirectoryNode{
		Name:   f.info.Name(),
		Digest: f.ad.Digest,
	}
}

func batchUploadFiles(ctx context.Context, env environment.Env, req *repb.BatchUpdateBlobsRequest) error {
	casClient := env.GetContentAddressableStorageClient()
	rsp, err := casClient.BatchUpdateBlobs(ctx, req)
	if err != nil {
		return err
	}
	for _, fileResponse := range rsp.GetResponses() {
		if fileResponse.GetStatus().GetCode() != int32(codes.OK) {
			return gstatus.Error(codes.Code(fileResponse.GetStatus().GetCode()), fmt.Sprintf("Error uploading file: %v", fileResponse.GetDigest()))
		}
	}
	return nil
}

func uploadFiles(ctx context.Context, env environment.Env, instanceName string, filesToUpload []*fileToUpload) error {
	uploader, err := cachetools.NewBatchCASUploader(ctx, env, instanceName)
	if err != nil {
		return err
	}
	fc := env.GetFileCache()

	for _, uploadableFile := range filesToUpload {
		// Add output files to the filecache.
		if fc != nil && uploadableFile.dir == nil {
			fc.AddFile(uploadableFile.ad.Digest, uploadableFile.fullFilePath)
		}

		rsc, err := uploadableFile.ReadSeekCloser()
		if err != nil {
			return err
		}
		// Note: uploader.Upload closes the file after it is uploaded.
		if err := uploader.Upload(uploadableFile.ad.Digest, rsc); err != nil {
			return err
		}
	}

	return uploader.Wait()
}

func UploadTree(ctx context.Context, env environment.Env, dirHelper *DirHelper, instanceName, rootDir string, actionResult *repb.ActionResult) (*TransferInfo, error) {
	txInfo := &TransferInfo{}
	startTime := time.Now()
	filesToUpload := make([]*fileToUpload, 0)
	uploadFileFn := func(parentDir string, info os.FileInfo) (*repb.FileNode, error) {
		uploadableFile, err := newFileToUpload(instanceName, parentDir, info)
		if err != nil {
			return nil, err
		}
		filesToUpload = append(filesToUpload, uploadableFile)
		fqfn := filepath.Join(parentDir, info.Name())
		if _, ok := dirHelper.MatchesOutputDir(fqfn); !ok {
			// If this file does *not* match an output dir but wasn't
			// skipped before the call to uploadFileFn, then it must be
			// appended to OutputFiles.
			actionResult.OutputFiles = append(actionResult.OutputFiles, uploadableFile.OutputFile(rootDir))
		}

		return uploadableFile.FileNode(), nil
	}

	var uploadDirFn func(parentDir, dirName string) (*repb.DirectoryNode, error)
	uploadDirFn = func(parentDir, dirName string) (*repb.DirectoryNode, error) {
		directory := &repb.Directory{}
		fullPath := filepath.Join(parentDir, dirName)
		dirInfo, err := os.Stat(fullPath)
		if err != nil {
			return nil, err
		}
		files, err := ioutil.ReadDir(fullPath)
		if err != nil {
			return nil, err
		}
		for _, info := range files {
			fqfn := filepath.Join(fullPath, info.Name())
			if info.Mode().IsDir() {
				// Don't recurse on non-uploadable directories.
				if !dirHelper.ShouldBeUploaded(fqfn) {
					continue
				}
				dirNode, err := uploadDirFn(fullPath, info.Name())
				if err != nil {
					return nil, err
				}
				txInfo.FileCount += 1
				txInfo.BytesTransferred += dirNode.GetDigest().GetSizeBytes()
				directory.Directories = append(directory.Directories, dirNode)
			} else if info.Mode().IsRegular() {
				if !dirHelper.ShouldBeUploaded(fqfn) {
					continue
				}
				fileNode, err := uploadFileFn(fullPath, info)
				if err != nil {
					return nil, err
				}

				txInfo.FileCount += 1
				txInfo.BytesTransferred += fileNode.GetDigest().GetSizeBytes()
				directory.Files = append(directory.Files, fileNode)
			} else if info.Mode()&os.ModeSymlink == os.ModeSymlink {
				target, err := os.Readlink(fqfn)
				if err != nil {
					return nil, err
				}
				directory.Symlinks = append(directory.Symlinks, &repb.SymlinkNode{
					Name:   trimPathPrefix(fqfn, rootDir),
					Target: target,
				})
			}
		}

		uploadableDir, err := newDirToUpload(instanceName, parentDir, dirInfo, directory)
		if err != nil {
			return nil, err
		}
		filesToUpload = append(filesToUpload, uploadableDir)
		return uploadableDir.DirNode(), nil
	}
	if _, err := uploadDirFn(rootDir, ""); err != nil {
		return nil, err
	}
	if err := uploadFiles(ctx, env, instanceName, filesToUpload); err != nil {
		return nil, err
	}

	trees := make(map[string]*repb.Tree, 0)
	for _, outputDir := range dirHelper.outputDirs {
		trees[outputDir] = &repb.Tree{}
	}

	for _, f := range filesToUpload {
		if f.dir == nil {
			continue
		}
		fqfn := f.fullFilePath
		if tree, ok := trees[fqfn]; ok {
			tree.Root = f.dir
		} else {
			if treePath, ok := dirHelper.MatchesOutputDir(fqfn); ok {
				tree = trees[treePath]
				tree.Children = append(tree.Children, f.dir)
			}
		}
	}

	for fullFilePath, tree := range trees {
		td, err := cachetools.UploadProto(ctx, env.GetByteStreamClient(), instanceName, tree)
		if err != nil {
			return nil, err
		}
		actionResult.OutputDirectories = append(actionResult.OutputDirectories, &repb.OutputDirectory{
			Path:       trimPathPrefix(fullFilePath, rootDir),
			TreeDigest: td,
		})
	}

	endTime := time.Now()
	txInfo.TransferDuration = endTime.Sub(startTime)
	return txInfo, nil
}

type FilePointer struct {
	// FullPath is the absolute path to the file, starting with "/" which refers
	// to the root directory of the local file system.
	// ex: /tmp/remote_execution/abc123/some/package/some_input.go
	FullPath string
	// RelativePath is the workspace-relative path to the file.
	// ex: some/package/some_input.go
	RelativePath string
	FileNode     *repb.FileNode
}

// removeExisting removes any existing file pointed to by the FilePointer if
// it exists in the opts.Skip (pre-existing files) map. This is needed so that
// we overwrite existing files without silently dropping errors when linking
// the file. (Note, it is not needed when writing a fresh copy of the file.)
func removeExisting(fp *FilePointer, opts *DownloadTreeOpts) error {
	if _, ok := opts.Skip[fp.RelativePath]; ok {
		if err := os.Remove(fp.FullPath); err != nil && !os.IsNotExist(err) {
			return err
		}
	}
	return nil
}

func writeFile(fp *FilePointer, data []byte) error {
	var mode os.FileMode = 0644
	if fp.FileNode.IsExecutable {
		mode = 0755
	}
	f, err := os.OpenFile(fp.FullPath, os.O_RDWR|os.O_CREATE, mode)
	if err != nil {
		return err
	}
	if _, err := f.Write(data); err != nil {
		return err
	}
	//	defer log.Printf("Wrote %d bytes to file %q", len(data), filePath)
	return f.Close()
}

func copyFile(src *FilePointer, dest *FilePointer, opts *DownloadTreeOpts) error {
	if err := removeExisting(dest, opts); err != nil {
		return err
	}
	return fastcopy.FastCopy(src.FullPath, dest.FullPath)
}

// linkFileFromFileCache attempts to link the given file path from the local
// file cache, and returns whether the linking was successful.
func linkFileFromFileCache(d *repb.Digest, fp *FilePointer, fc interfaces.FileCache, opts *DownloadTreeOpts) (bool, error) {
	if err := removeExisting(fp, opts); err != nil {
		return false, err
	}
	return fc.FastLinkFile(d, fp.FullPath), nil
}

// FileMap is a map of digests to file pointers containing the contents
// addressed by the digest.
type FileMap map[digest.Key][]*FilePointer
<<<<<<< HEAD
=======

type BatchFileFetcher struct {
	ctx          context.Context
	instanceName string
	fileCache    interfaces.FileCache
	bsClient     bspb.ByteStreamClient
	casClient    repb.ContentAddressableStorageClient
}

func NewBatchFileFetcher(ctx context.Context, instanceName string, fileCache interfaces.FileCache, bsClient bspb.ByteStreamClient, casClient repb.ContentAddressableStorageClient) *BatchFileFetcher {
	return &BatchFileFetcher{
		ctx:          ctx,
		instanceName: instanceName,
		fileCache:    fileCache,
		bsClient:     bsClient,
		casClient:    casClient,
	}
}
>>>>>>> 306de607

func (ff *BatchFileFetcher) batchDownloadFiles(ctx context.Context, req *repb.BatchReadBlobsRequest, filesToFetch FileMap, opts *DownloadTreeOpts) error {
	var rsp, err = ff.casClient.BatchReadBlobs(ctx, req)
	if err != nil {
		return err
	}
	for _, fileResponse := range rsp.GetResponses() {
		if fileResponse.GetStatus().GetCode() != int32(codes.OK) {
			return digest.MissingDigestError(fileResponse.GetDigest())
		}
		d := fileResponse.GetDigest()
		ptrs, ok := filesToFetch[digest.NewKey(d)]
		if !ok {
			return status.InternalErrorf("Fetched unrequested file: %q", d)
		}
		if len(ptrs) == 0 {
			continue
		}
		ptr := ptrs[0]
		if err := writeFile(ptr, fileResponse.GetData()); err != nil {
			return err
		}
		if ff.fileCache != nil {
			ff.fileCache.AddFile(d, ptr.FullPath)
		}
		// Only need to write the first file explicitly; the rest of the files can
		// be fast-copied from the first.
		for _, dest := range ptrs[1:] {
			if err := copyFile(ptr, dest, opts); err != nil {
				return err
			}
		}
	}
	return nil
}

<<<<<<< HEAD
type BatchFileFetcher struct {
	ctx          context.Context
	instanceName string
	fileCache    interfaces.FileCache
	bsClient     bspb.ByteStreamClient
	casClient    repb.ContentAddressableStorageClient
}

func NewBatchFileFetcher(ctx context.Context, instanceName string, fileCache interfaces.FileCache, bsClient bspb.ByteStreamClient, casClient repb.ContentAddressableStorageClient) *BatchFileFetcher {
	return &BatchFileFetcher{
		ctx:          ctx,
		instanceName: instanceName,
		fileCache:    fileCache,
		bsClient:     bsClient,
		casClient:    casClient,
	}
}

=======
>>>>>>> 306de607
func (ff *BatchFileFetcher) FetchFiles(filesToFetch FileMap, opts *DownloadTreeOpts) error {
	req := &repb.BatchReadBlobsRequest{
		InstanceName: ff.instanceName,
	}
	currentBatchRequestSize := int64(0)
	eg, ctx := errgroup.WithContext(ff.ctx)

	// Note: filesToFetch is keyed by digest, so all files in `filePointers` have
	// the digest represented by dk.
	for dk, filePointers := range filesToFetch {
		d := dk.ToDigest()

		// Write empty files directly (skip checking cache and downloading).
		if d.GetHash() == digest.EmptySha256 {
			for _, fp := range filePointers {
				if err := writeFile(fp, []byte("")); err != nil {
					return err
				}
			}
			continue
		}

		// Attempt to link files from the local file cache.
		numFilesLinked := 0
		for _, fp := range filePointers {
			d := fp.FileNode.GetDigest()
			if ff.fileCache != nil {
				linked, err := linkFileFromFileCache(d, fp, ff.fileCache, opts)
				if err != nil {
					return err
				}
				if !linked {
					break
				}
				numFilesLinked++
			}
		}
		// If we successfully linked all files from the file cache, no need to
		// download this digest. Note: We may not successfully link all files
		// if the digest expires from the cache while the above loop is in progress.
		if numFilesLinked == len(filePointers) {
			continue
		}

		// At this point we need to download the contents of the digest.
		// If the file exceeds our gRPC max size, it'll never
		// fit in the batch call, so we'll have to bytestream
		// it.
		size := d.GetSizeBytes()
		if size > gRPCMaxSize {
			func(d *repb.Digest, fps []*FilePointer) {
				eg.Go(func() error {
					return ff.bytestreamReadFiles(ctx, ff.instanceName, d, fps, opts)
				})
			}(d, filePointers)
			continue
		}

		// If the digest would push our current batch request
		// size over the gRPC max, dispatch the request and
		// start a new one.
		if currentBatchRequestSize+size > gRPCMaxSize {
			func(req *repb.BatchReadBlobsRequest) {
				eg.Go(func() error {
					return ff.batchDownloadFiles(ctx, req, filesToFetch, opts)
				})
			}(req)
			req = &repb.BatchReadBlobsRequest{
				InstanceName: ff.instanceName,
			}
			currentBatchRequestSize = 0
		}

		// Add the file to our current batch request and
		// increment our size.
		req.Digests = append(req.Digests, d)
		currentBatchRequestSize += size
	}

	// Make sure we fire the last request if there is one.
	if len(req.Digests) > 0 {
		eg.Go(func() error {
			return ff.batchDownloadFiles(ctx, req, filesToFetch, opts)
		})
	}
	return eg.Wait()
}

// bytestreamReadFiles reads the given digest from the bytestream and creates
// files pointing to those contents.
func (ff *BatchFileFetcher) bytestreamReadFiles(ctx context.Context, instanceName string, d *repb.Digest, fps []*FilePointer, opts *DownloadTreeOpts) error {
	if len(fps) == 0 {
		return nil
	}
	fp := fps[0]
	var mode os.FileMode = 0644
	if fp.FileNode.IsExecutable {
		mode = 0755
	}
	f, err := os.OpenFile(fp.FullPath, os.O_RDWR|os.O_CREATE, mode)
	if err != nil {
		return err
	}
	if err := cachetools.GetBlob(ctx, ff.bsClient, digest.NewInstanceNameDigest(fp.FileNode.Digest, instanceName), f); err != nil {
		return err
	}
	if err := f.Close(); err != nil {
		return err
	}
	if ff.fileCache != nil {
		ff.fileCache.AddFile(fp.FileNode.Digest, fp.FullPath)
	}

	// The rest of the files in the list all have the same digest, so we can
	// FastCopy them from the first file.
	for _, dest := range fps[1:] {
		if err := copyFile(fp, dest, opts); err != nil {
			return err
		}
	}
	return nil
}

func fetchDir(ctx context.Context, bsClient bspb.ByteStreamClient, reqDigest *digest.InstanceNameDigest) (*repb.Directory, error) {
	dir := &repb.Directory{}
	if err := cachetools.GetBlobAsProto(ctx, bsClient, reqDigest, dir); err != nil {
		return nil, err
	}
	return dir, nil
}

func dirMapFromTree(tree *repb.Tree) (rootDigest *repb.Digest, dirMap map[digest.Key]*repb.Directory, err error) {
	dirMap = make(map[digest.Key]*repb.Directory, 1+len(tree.Children))

	rootDigest, err = digest.ComputeForMessage(tree.Root)
	if err != nil {
		return nil, nil, err
	}
	dirMap[digest.NewKey(rootDigest)] = tree.Root

	for _, child := range tree.Children {
		d, err := digest.ComputeForMessage(child)
		if err != nil {
			return nil, nil, err
		}
		dirMap[digest.NewKey(d)] = child
	}

	return rootDigest, dirMap, nil
}

<<<<<<< HEAD
func GetTreeFromRootDirectoryDigest(ctx context.Context, casClient repb.ContentAddressableStorageClient, d *digest.InstanceNameDigest) (*repb.Tree, error) {
	var dirs []*repb.Directory
	nextPageToken := ""
	for {
		stream, err := casClient.GetTree(ctx, &repb.GetTreeRequest{
			RootDigest:   d.Digest,
			InstanceName: d.GetInstanceName(),
			PageToken:    nextPageToken,
		})
		if err != nil {
			return nil, err
		}
		for {
			rsp, err := stream.Recv()
			if err == io.EOF {
				break
			}
			if err != nil {
				return nil, err
			}
			nextPageToken = rsp.GetNextPageToken()
			for _, child := range rsp.GetDirectories() {
				dirs = append(dirs, child)
			}
		}
		if nextPageToken == "" {
			break
		}
	}

	if len(dirs) == 0 {
		return &repb.Tree{Root: &repb.Directory{}}, nil
	}

	return &repb.Tree{
		Root:     dirs[0],
		Children: dirs[1:],
	}, nil
}

=======
>>>>>>> 306de607
func BuildDirMap(tree *repb.Tree) (map[digest.Key]*repb.Directory, error) {
	dirMap := make(map[digest.Key]*repb.Directory)
	for _, dir := range tree.GetChildren() {
		d, err := digest.ComputeForMessage(dir)
		if err != nil {
			return nil, err
		}
		dirMap[digest.NewKey(d)] = dir
	}
	return dirMap, nil
}

<<<<<<< HEAD
func GetDirMapFromRootDirectoryDigest(ctx context.Context, env environment.Env, d *digest.InstanceNameDigest) (map[digest.Key]*repb.Directory, error) {
	dirMap := make(map[digest.Key]*repb.Directory, 0)
=======
func GetTreeFromRootDirectoryDigest(ctx context.Context, casClient repb.ContentAddressableStorageClient, d *digest.InstanceNameDigest) (*repb.Tree, error) {
	var dirs []*repb.Directory
>>>>>>> 306de607
	nextPageToken := ""
	for {
		stream, err := casClient.GetTree(ctx, &repb.GetTreeRequest{
			RootDigest:   d.Digest,
			InstanceName: d.GetInstanceName(),
			PageToken:    nextPageToken,
		})
		if err != nil {
			return nil, err
		}
		for {
			rsp, err := stream.Recv()
			if err == io.EOF {
				break
			}
			if err != nil {
				return nil, err
			}
			nextPageToken = rsp.GetNextPageToken()
			for _, child := range rsp.GetDirectories() {
				dirs = append(dirs, child)
			}
		}
		if nextPageToken == "" {
			break
		}
	}

	if len(dirs) == 0 {
		return &repb.Tree{Root: &repb.Directory{}}, nil
	}

	return &repb.Tree{
		Root:     dirs[0],
		Children: dirs[1:],
	}, nil
}

func dirMapFromRootDirectoryDigest(ctx context.Context, env environment.Env, d *digest.InstanceNameDigest) (map[digest.Key]*repb.Directory, error) {
	tree, err := GetTreeFromRootDirectoryDigest(ctx, env.GetContentAddressableStorageClient(), d)
	if err != nil {
		return nil, err
	}

	dirMap := make(map[digest.Key]*repb.Directory, 0)
	addDir := func(dir *repb.Directory) error {
		d, err := digest.ComputeForMessage(dir)
		if err != nil {
			return err
		}
		dirMap[digest.NewKey(d)] = dir
		return nil
	}

	if err := addDir(tree.GetRoot()); err != nil {
		return nil, err
	}
	for _, child := range tree.GetChildren() {
		if err := addDir(child); err != nil {
			return nil, err
		}
	}
	return dirMap, nil
}

type DownloadTreeOpts struct {
	// Skip specifies file paths to skip, along with their digests. If the digest
	// of a file to be downloaded doesn't match the digest of the file in this
	// map, then it is re-downloaded (not skipped).
	Skip map[string]*repb.Digest
	// TrackTransfers specifies whether to record the full set of files downloaded
	// and return them in TransferInfo.Transfers.
	TrackTransfers bool
}

func DownloadTree(ctx context.Context, env environment.Env, instanceName string, tree *repb.Tree, rootDir string, opts *DownloadTreeOpts) (*TransferInfo, error) {
	txInfo := &TransferInfo{}
	startTime := time.Now()

	rootDirectoryDigest, dirMap, err := dirMapFromTree(tree)
	if err != nil {
		return nil, err
	}

	return downloadTree(ctx, env, instanceName, rootDirectoryDigest, rootDir, dirMap, startTime, txInfo, opts)
}

func DownloadTreeFromRootDirectoryDigest(ctx context.Context, env environment.Env, d *digest.InstanceNameDigest, rootDir string, opts *DownloadTreeOpts) (*TransferInfo, error) {
	txInfo := &TransferInfo{}
	startTime := time.Now()

	// IO: fetch the tree
	dirMap, err := GetDirMapFromRootDirectoryDigest(ctx, env, d)
	if err != nil {
		log.Debugf("Failed to fetch root directory tree: %s", err)
		if gstatus.Code(err) == codes.NotFound {
			return nil, digest.MissingDigestError(d.Digest)
		}
		return nil, err
	}

	return downloadTree(ctx, env, d.GetInstanceName(), d.Digest, rootDir, dirMap, startTime, txInfo, opts)
}

func downloadTree(ctx context.Context, env environment.Env, instanceName string, rootDirectoryDigest *repb.Digest, rootDir string, dirMap map[digest.Key]*repb.Directory, startTime time.Time, txInfo *TransferInfo, opts *DownloadTreeOpts) (*TransferInfo, error) {
	trackFn := func(relPath string, digest *repb.Digest) {}
	if opts.TrackTransfers {
		txInfo.Transfers = map[string]*repb.Digest{}
		trackFn = func(relPath string, digest *repb.Digest) {
			txInfo.Transfers[relPath] = digest
		}
	}

	filesToFetch := make(map[digest.Key][]*FilePointer, 0)
	var fetchDirFn func(dir *repb.Directory, parentDir string) error
	fetchDirFn = func(dir *repb.Directory, parentDir string) error {
		for _, fileNode := range dir.GetFiles() {
			func(node *repb.FileNode, location string) {
				d := node.GetDigest()
				fullPath := filepath.Join(location, node.Name)
				relPath := trimPathPrefix(fullPath, rootDir)
				if skipDigest, ok := opts.Skip[relPath]; ok && digestsEqual(skipDigest, d) {
					return
				}
				dk := digest.NewKey(d)
				if _, ok := filesToFetch[dk]; !ok {
					// TODO: If the fetch is fulfilled via file cache, don't increment
					// this count.
					txInfo.BytesTransferred += d.GetSizeBytes()
				}
				filesToFetch[dk] = append(filesToFetch[dk], &FilePointer{
					FileNode:     node,
					FullPath:     fullPath,
					RelativePath: relPath,
				})
				txInfo.FileCount += 1
				trackFn(relPath, d)
			}(fileNode, parentDir)
		}
		for _, child := range dir.GetDirectories() {
			newRoot := filepath.Join(parentDir, child.GetName())
			if err := disk.EnsureDirectoryExists(newRoot); err != nil {
				return err
			}
			childDir, ok := dirMap[digest.NewKey(child.GetDigest())]
			if !ok {
				return digest.MissingDigestError(child.GetDigest())
			}
			if err := fetchDirFn(childDir, newRoot); err != nil {
				return err
			}
		}
		//for _, symlinkNode := range dir.GetSymlinks() {
		//if err := os.Symlink(symlinkNode.GetTarget(), symlinkNode.GetName()); err != nil {
		//	return err
		//}
		//}
		return nil
	}
	// Create the directory structure and track files to download.
	if err := fetchDirFn(dirMap[digest.NewKey(rootDirectoryDigest)], rootDir); err != nil {
		return nil, err
	}

<<<<<<< HEAD
	//log.Infof("FILES TO FETCH:")
	//
	//for _, v := range filesToFetch {
	//	var paths []string
	//	for _, fp := range v {
	//		paths = append(paths, fp.RelativePath+"=>"+fp.FullPath)
	//	}
	//	//log.Infof("FILES: %s", strings.Join(paths, ", "))
	//}

=======
>>>>>>> 306de607
	ff := NewBatchFileFetcher(ctx, instanceName, env.GetFileCache(), env.GetByteStreamClient(), env.GetContentAddressableStorageClient())

	// Download any files into the directory structure.
	if err := ff.FetchFiles(filesToFetch, opts); err != nil {
		return nil, err
	}
	endTime := time.Now()
	txInfo.TransferDuration = endTime.Sub(startTime)

	return txInfo, nil
}

func digestsEqual(a *repb.Digest, b *repb.Digest) bool {
	return a.GetHash() == b.GetHash() && a.GetSizeBytes() == b.GetSizeBytes()
}<|MERGE_RESOLUTION|>--- conflicted
+++ resolved
@@ -17,7 +17,6 @@
 	"github.com/buildbuddy-io/buildbuddy/server/remote_cache/digest"
 	"github.com/buildbuddy-io/buildbuddy/server/util/disk"
 	"github.com/buildbuddy-io/buildbuddy/server/util/fastcopy"
-	"github.com/buildbuddy-io/buildbuddy/server/util/log"
 	"github.com/buildbuddy-io/buildbuddy/server/util/status"
 	"github.com/golang/protobuf/proto"
 	"golang.org/x/sync/errgroup"
@@ -456,8 +455,6 @@
 // FileMap is a map of digests to file pointers containing the contents
 // addressed by the digest.
 type FileMap map[digest.Key][]*FilePointer
-<<<<<<< HEAD
-=======
 
 type BatchFileFetcher struct {
 	ctx          context.Context
@@ -476,7 +473,6 @@
 		casClient:    casClient,
 	}
 }
->>>>>>> 306de607
 
 func (ff *BatchFileFetcher) batchDownloadFiles(ctx context.Context, req *repb.BatchReadBlobsRequest, filesToFetch FileMap, opts *DownloadTreeOpts) error {
 	var rsp, err = ff.casClient.BatchReadBlobs(ctx, req)
@@ -513,27 +509,6 @@
 	return nil
 }
 
-<<<<<<< HEAD
-type BatchFileFetcher struct {
-	ctx          context.Context
-	instanceName string
-	fileCache    interfaces.FileCache
-	bsClient     bspb.ByteStreamClient
-	casClient    repb.ContentAddressableStorageClient
-}
-
-func NewBatchFileFetcher(ctx context.Context, instanceName string, fileCache interfaces.FileCache, bsClient bspb.ByteStreamClient, casClient repb.ContentAddressableStorageClient) *BatchFileFetcher {
-	return &BatchFileFetcher{
-		ctx:          ctx,
-		instanceName: instanceName,
-		fileCache:    fileCache,
-		bsClient:     bsClient,
-		casClient:    casClient,
-	}
-}
-
-=======
->>>>>>> 306de607
 func (ff *BatchFileFetcher) FetchFiles(filesToFetch FileMap, opts *DownloadTreeOpts) error {
 	req := &repb.BatchReadBlobsRequest{
 		InstanceName: ff.instanceName,
@@ -665,7 +640,7 @@
 	return dir, nil
 }
 
-func dirMapFromTree(tree *repb.Tree) (rootDigest *repb.Digest, dirMap map[digest.Key]*repb.Directory, err error) {
+func DirMapFromTree(tree *repb.Tree) (rootDigest *repb.Digest, dirMap map[digest.Key]*repb.Directory, err error) {
 	dirMap = make(map[digest.Key]*repb.Directory, 1+len(tree.Children))
 
 	rootDigest, err = digest.ComputeForMessage(tree.Root)
@@ -685,7 +660,6 @@
 	return rootDigest, dirMap, nil
 }
 
-<<<<<<< HEAD
 func GetTreeFromRootDirectoryDigest(ctx context.Context, casClient repb.ContentAddressableStorageClient, d *digest.InstanceNameDigest) (*repb.Tree, error) {
 	var dirs []*repb.Directory
 	nextPageToken := ""
@@ -726,92 +700,6 @@
 	}, nil
 }
 
-=======
->>>>>>> 306de607
-func BuildDirMap(tree *repb.Tree) (map[digest.Key]*repb.Directory, error) {
-	dirMap := make(map[digest.Key]*repb.Directory)
-	for _, dir := range tree.GetChildren() {
-		d, err := digest.ComputeForMessage(dir)
-		if err != nil {
-			return nil, err
-		}
-		dirMap[digest.NewKey(d)] = dir
-	}
-	return dirMap, nil
-}
-
-<<<<<<< HEAD
-func GetDirMapFromRootDirectoryDigest(ctx context.Context, env environment.Env, d *digest.InstanceNameDigest) (map[digest.Key]*repb.Directory, error) {
-	dirMap := make(map[digest.Key]*repb.Directory, 0)
-=======
-func GetTreeFromRootDirectoryDigest(ctx context.Context, casClient repb.ContentAddressableStorageClient, d *digest.InstanceNameDigest) (*repb.Tree, error) {
-	var dirs []*repb.Directory
->>>>>>> 306de607
-	nextPageToken := ""
-	for {
-		stream, err := casClient.GetTree(ctx, &repb.GetTreeRequest{
-			RootDigest:   d.Digest,
-			InstanceName: d.GetInstanceName(),
-			PageToken:    nextPageToken,
-		})
-		if err != nil {
-			return nil, err
-		}
-		for {
-			rsp, err := stream.Recv()
-			if err == io.EOF {
-				break
-			}
-			if err != nil {
-				return nil, err
-			}
-			nextPageToken = rsp.GetNextPageToken()
-			for _, child := range rsp.GetDirectories() {
-				dirs = append(dirs, child)
-			}
-		}
-		if nextPageToken == "" {
-			break
-		}
-	}
-
-	if len(dirs) == 0 {
-		return &repb.Tree{Root: &repb.Directory{}}, nil
-	}
-
-	return &repb.Tree{
-		Root:     dirs[0],
-		Children: dirs[1:],
-	}, nil
-}
-
-func dirMapFromRootDirectoryDigest(ctx context.Context, env environment.Env, d *digest.InstanceNameDigest) (map[digest.Key]*repb.Directory, error) {
-	tree, err := GetTreeFromRootDirectoryDigest(ctx, env.GetContentAddressableStorageClient(), d)
-	if err != nil {
-		return nil, err
-	}
-
-	dirMap := make(map[digest.Key]*repb.Directory, 0)
-	addDir := func(dir *repb.Directory) error {
-		d, err := digest.ComputeForMessage(dir)
-		if err != nil {
-			return err
-		}
-		dirMap[digest.NewKey(d)] = dir
-		return nil
-	}
-
-	if err := addDir(tree.GetRoot()); err != nil {
-		return nil, err
-	}
-	for _, child := range tree.GetChildren() {
-		if err := addDir(child); err != nil {
-			return nil, err
-		}
-	}
-	return dirMap, nil
-}
-
 type DownloadTreeOpts struct {
 	// Skip specifies file paths to skip, along with their digests. If the digest
 	// of a file to be downloaded doesn't match the digest of the file in this
@@ -826,29 +714,12 @@
 	txInfo := &TransferInfo{}
 	startTime := time.Now()
 
-	rootDirectoryDigest, dirMap, err := dirMapFromTree(tree)
+	rootDirectoryDigest, dirMap, err := DirMapFromTree(tree)
 	if err != nil {
 		return nil, err
 	}
 
 	return downloadTree(ctx, env, instanceName, rootDirectoryDigest, rootDir, dirMap, startTime, txInfo, opts)
-}
-
-func DownloadTreeFromRootDirectoryDigest(ctx context.Context, env environment.Env, d *digest.InstanceNameDigest, rootDir string, opts *DownloadTreeOpts) (*TransferInfo, error) {
-	txInfo := &TransferInfo{}
-	startTime := time.Now()
-
-	// IO: fetch the tree
-	dirMap, err := GetDirMapFromRootDirectoryDigest(ctx, env, d)
-	if err != nil {
-		log.Debugf("Failed to fetch root directory tree: %s", err)
-		if gstatus.Code(err) == codes.NotFound {
-			return nil, digest.MissingDigestError(d.Digest)
-		}
-		return nil, err
-	}
-
-	return downloadTree(ctx, env, d.GetInstanceName(), d.Digest, rootDir, dirMap, startTime, txInfo, opts)
 }
 
 func downloadTree(ctx context.Context, env environment.Env, instanceName string, rootDirectoryDigest *repb.Digest, rootDir string, dirMap map[digest.Key]*repb.Directory, startTime time.Time, txInfo *TransferInfo, opts *DownloadTreeOpts) (*TransferInfo, error) {
@@ -899,11 +770,11 @@
 				return err
 			}
 		}
-		//for _, symlinkNode := range dir.GetSymlinks() {
-		//if err := os.Symlink(symlinkNode.GetTarget(), symlinkNode.GetName()); err != nil {
-		//	return err
-		//}
-		//}
+		for _, symlinkNode := range dir.GetSymlinks() {
+			if err := os.Symlink(symlinkNode.GetTarget(), symlinkNode.GetName()); err != nil {
+				return err
+			}
+		}
 		return nil
 	}
 	// Create the directory structure and track files to download.
@@ -911,19 +782,6 @@
 		return nil, err
 	}
 
-<<<<<<< HEAD
-	//log.Infof("FILES TO FETCH:")
-	//
-	//for _, v := range filesToFetch {
-	//	var paths []string
-	//	for _, fp := range v {
-	//		paths = append(paths, fp.RelativePath+"=>"+fp.FullPath)
-	//	}
-	//	//log.Infof("FILES: %s", strings.Join(paths, ", "))
-	//}
-
-=======
->>>>>>> 306de607
 	ff := NewBatchFileFetcher(ctx, instanceName, env.GetFileCache(), env.GetByteStreamClient(), env.GetContentAddressableStorageClient())
 
 	// Download any files into the directory structure.
