--- conflicted
+++ resolved
@@ -8,17 +8,12 @@
 	"sync"
 	"time"
 
-<<<<<<< HEAD
-	"github.com/buildbuddy-io/buildbuddy/server/environment"
-	"github.com/buildbuddy-io/buildbuddy/server/interfaces"
-	"github.com/buildbuddy-io/buildbuddy/server/util/perms"
-	"github.com/buildbuddy-io/buildbuddy/server/util/status"
-=======
 	"github.com/buildbuddy-io/buildbuddy/enterprise/server/remote_execution/platform"
 	"github.com/buildbuddy-io/buildbuddy/server/environment"
 	"github.com/buildbuddy-io/buildbuddy/server/interfaces"
 	"github.com/buildbuddy-io/buildbuddy/server/util/log"
->>>>>>> 64b42086
+	"github.com/buildbuddy-io/buildbuddy/server/util/perms"
+	"github.com/buildbuddy-io/buildbuddy/server/util/status"
 	"github.com/buildbuddy-io/buildbuddy/server/util/tracing"
 	"github.com/docker/distribution/reference"
 	"go.opentelemetry.io/otel/attribute"
@@ -86,18 +81,29 @@
 	Password string
 }
 
-<<<<<<< HEAD
+func (p PullCredentials) IsEmpty() bool {
+	return p == PullCredentials{}
+}
+
+func (p PullCredentials) String() string {
+	if p.IsEmpty() {
+		return ""
+	}
+	return p.Username + ":" + p.Password
+}
+
 // ImageCacheToken is a claim to be able to access a locally cached image.
 type ImageCacheToken struct {
-	GroupID         string
-	ImageRef        string
-	CredentialsHash string
+	GroupID      string
+	ImageRef     string
+	UserHash     string
+	PasswordHash string
 }
 
 // NewImageCacheToken returns the token representing the authenticated group ID,
 // pull credentials, and image ref. For the same sets of those values, the
 // same token is always returned.
-func NewImageCacheToken(ctx context.Context, env environment.Env, creds *PullCredentials, imageRef string) (ImageCacheToken, error) {
+func NewImageCacheToken(ctx context.Context, env environment.Env, creds PullCredentials, imageRef string) (ImageCacheToken, error) {
 	groupID := ""
 	u, err := perms.AuthenticatedUser(ctx, env)
 	if err != nil {
@@ -108,14 +114,11 @@
 	} else {
 		groupID = u.GetGroupID()
 	}
-	credsHash := ""
-	if creds != nil {
-		credsHash = hashString(hashString(creds.Username) + hashString(creds.Password))
-	}
 	return ImageCacheToken{
-		GroupID:         groupID,
-		ImageRef:        imageRef,
-		CredentialsHash: credsHash,
+		GroupID:      groupID,
+		ImageRef:     imageRef,
+		UserHash:     hashString(creds.Username),
+		PasswordHash: hashString(creds.Password),
 	}, nil
 }
 
@@ -169,16 +172,6 @@
 			delete(a.tokenExpireTimes, token)
 		}
 	}
-=======
-func (p PullCredentials) IsEmpty() bool {
-	return p == PullCredentials{}
-}
-
-func (p PullCredentials) String() string {
-	if p.IsEmpty() {
-		return ""
-	}
-	return p.Username + ":" + p.Password
 }
 
 // GetPullCredentials returns the image pull credentials for the given image
@@ -216,7 +209,6 @@
 	}
 
 	return PullCredentials{}
->>>>>>> 64b42086
 }
 
 // TracedCommandContainer is a wrapper that creates tracing spans for all CommandContainer methods.
