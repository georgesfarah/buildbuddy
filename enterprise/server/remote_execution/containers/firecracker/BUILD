load("@io_bazel_rules_go//go:def.bzl", "go_library", "go_test")

go_library(
    name = "firecracker",
    srcs = [
        "firecracker.go",
        "firecracker_darwin.go",
    ],
    data = [
        "//enterprise/vmsupport/bin:initrd.cpio",
        "//enterprise/vmsupport/bin:vmlinux",
    ],
    importpath = "github.com/buildbuddy-io/buildbuddy/enterprise/server/remote_execution/containers/firecracker",
    visibility = ["//visibility:public"],
<<<<<<< HEAD
    deps = [
        "//enterprise:bundle",
        "//enterprise/server/remote_execution/commandutil",
        "//enterprise/server/remote_execution/container",
        "//enterprise/server/remote_execution/snaploader",
        "//enterprise/server/util/container",
        "//enterprise/server/util/ext4",
        "//enterprise/server/util/networking",
        "//enterprise/server/util/vsock",
        "//proto:remote_execution_go_proto",
        "//proto:vmexec_go_proto",
        "//server/interfaces",
        "//server/util/disk",
        "//server/util/log",
        "//server/util/status",
        "@com_github_firecracker_microvm_firecracker_go_sdk//:firecracker-go-sdk",
        "@com_github_firecracker_microvm_firecracker_go_sdk//client/models",
        "@com_github_google_uuid//:uuid",
        "@com_github_sirupsen_logrus//:logrus",
        "@io_bazel_rules_go//go/tools/bazel:go_default_library",
        "@org_golang_x_sys//unix",
    ],
=======
    deps = select({
        "@io_bazel_rules_go//go/platform:darwin": [
            "//enterprise/server/remote_execution/container",
            "//proto:remote_execution_go_proto",
            "//server/interfaces",
            "//server/util/status",
        ],
        "@io_bazel_rules_go//go/platform:linux": [
            "//enterprise:bundle",
            "//enterprise/server/remote_execution/commandutil",
            "//enterprise/server/remote_execution/container",
            "//enterprise/server/util/ext4",
            "//enterprise/server/util/networking",
            "//enterprise/server/util/vsock",
            "//proto:remote_execution_go_proto",
            "//proto:vmexec_go_proto",
            "//server/interfaces",
            "//server/util/disk",
            "//server/util/log",
            "//server/util/status",
            "@com_github_firecracker_microvm_firecracker_go_sdk//:firecracker-go-sdk",
            "@com_github_firecracker_microvm_firecracker_go_sdk//client/models",
            "@com_github_google_uuid//:uuid",
            "@com_github_sirupsen_logrus//:logrus",
            "@io_bazel_rules_go//go/tools/bazel:go_default_library",
            "@org_golang_x_sys//unix",
        ],
        "//conditions:default": [],
    }),
>>>>>>> 80c8be4a
)

go_test(
    name = "firecracker_test",
    srcs = ["firecracker_test.go"],
    tags = ["manual"],  # Don't include this target in wildcard patterns
    deps = [
        ":firecracker",
        "//proto:remote_execution_go_proto",
        "//server/interfaces",
        "//server/testutil/testdigest",
        "//server/testutil/testenv",
        "//server/util/disk",
        "@com_github_stretchr_testify//assert",
    ],
)<|MERGE_RESOLUTION|>--- conflicted
+++ resolved
@@ -12,30 +12,6 @@
     ],
     importpath = "github.com/buildbuddy-io/buildbuddy/enterprise/server/remote_execution/containers/firecracker",
     visibility = ["//visibility:public"],
-<<<<<<< HEAD
-    deps = [
-        "//enterprise:bundle",
-        "//enterprise/server/remote_execution/commandutil",
-        "//enterprise/server/remote_execution/container",
-        "//enterprise/server/remote_execution/snaploader",
-        "//enterprise/server/util/container",
-        "//enterprise/server/util/ext4",
-        "//enterprise/server/util/networking",
-        "//enterprise/server/util/vsock",
-        "//proto:remote_execution_go_proto",
-        "//proto:vmexec_go_proto",
-        "//server/interfaces",
-        "//server/util/disk",
-        "//server/util/log",
-        "//server/util/status",
-        "@com_github_firecracker_microvm_firecracker_go_sdk//:firecracker-go-sdk",
-        "@com_github_firecracker_microvm_firecracker_go_sdk//client/models",
-        "@com_github_google_uuid//:uuid",
-        "@com_github_sirupsen_logrus//:logrus",
-        "@io_bazel_rules_go//go/tools/bazel:go_default_library",
-        "@org_golang_x_sys//unix",
-    ],
-=======
     deps = select({
         "@io_bazel_rules_go//go/platform:darwin": [
             "//enterprise/server/remote_execution/container",
@@ -65,7 +41,6 @@
         ],
         "//conditions:default": [],
     }),
->>>>>>> 80c8be4a
 )
 
 go_test(
