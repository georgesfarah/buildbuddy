package authdb_test

import (
	"context"
	"encoding/base64"
	"fmt"
	"math/rand"
	"strconv"
	"testing"
	"time"

	crand "crypto/rand"

	"github.com/buildbuddy-io/buildbuddy/enterprise/server/auditlog"
	"github.com/buildbuddy-io/buildbuddy/enterprise/server/backends/authdb"
	"github.com/buildbuddy-io/buildbuddy/enterprise/server/testutil/enterprise_testauth"
	"github.com/buildbuddy-io/buildbuddy/enterprise/server/testutil/enterprise_testenv"
	"github.com/buildbuddy-io/buildbuddy/server/environment"
	"github.com/buildbuddy-io/buildbuddy/server/tables"
	"github.com/buildbuddy-io/buildbuddy/server/testutil/testauditlog"
	"github.com/buildbuddy-io/buildbuddy/server/testutil/testauth"
	"github.com/buildbuddy-io/buildbuddy/server/util/db"
	"github.com/buildbuddy-io/buildbuddy/server/util/role"
	"github.com/buildbuddy-io/buildbuddy/server/util/status"
	"github.com/buildbuddy-io/buildbuddy/server/util/testing/flags"
	"github.com/stretchr/testify/assert"
	"github.com/stretchr/testify/require"

	akpb "github.com/buildbuddy-io/buildbuddy/proto/api_key"
	alpb "github.com/buildbuddy-io/buildbuddy/proto/auditlog"
)

func TestSessionInsertUpdateDeleteRead(t *testing.T) {
	rand.Seed(time.Now().UnixNano())
	ctx := context.Background()
	env := setupEnv(t)
	adb := env.GetAuthDB()

	// Insert many sessions; should all succeed
	const nSessions = 10
	for i := 0; i < nSessions; i++ {
		sid := strconv.Itoa(i)
		s := &tables.Session{
			SubID:        "SubID-" + sid,
			AccessToken:  "AccessToken-" + sid,
			RefreshToken: "RefreshToken-" + sid,
		}
		err := adb.InsertOrUpdateUserSession(ctx, sid, s)
		require.NoError(t, err)
	}

	// Try updating a random session; should succeed.
	sidToUpdate := strconv.Itoa(rand.Intn(nSessions))
	s := &tables.Session{AccessToken: "UPDATED-AccessToken-" + sidToUpdate}
	err := adb.InsertOrUpdateUserSession(ctx, sidToUpdate, s)
	require.NoError(t, err)

	// Try deleting a different random session; should succeed.
	sidToDelete := strconv.Itoa(rand.Intn(nSessions))
	for sidToDelete == sidToUpdate {
		sidToDelete = strconv.Itoa(rand.Intn(nSessions))
	}
	err = adb.ClearSession(ctx, sidToDelete)
	require.NoError(t, err)

	// Read back all the sessions, including the updated and deleted ones.
	for i := 0; i < nSessions; i++ {
		sid := strconv.Itoa(i)
		s, err := adb.ReadSession(ctx, sid)
		if sid == sidToDelete {
			require.Truef(
				t, db.IsRecordNotFound(err),
				"expected RecordNotFound, got: %v", err)
			continue
		}

		require.NoError(t, err)
		expected := &tables.Session{
			Model:        s.Model,
			SessionID:    sid,
			SubID:        "SubID-" + sid,
			AccessToken:  "AccessToken-" + sid,
			RefreshToken: "RefreshToken-" + sid,
		}
		if sid == sidToUpdate {
			expected.AccessToken = "UPDATED-AccessToken-" + sid
		}
		require.Equal(t, expected, s)
	}
}

func TestGetAPIKeyGroupFromAPIKey(t *testing.T) {
	for _, encrypt := range []bool{false, true} {
		t.Run(fmt.Sprintf("encrypt_%t", encrypt), func(t *testing.T) {
			if encrypt {
				key := make([]byte, 32)
				crand.Read(key)
				flags.Set(t, "auth.api_key_encryption.key", base64.StdEncoding.EncodeToString(key))
				flags.Set(t, "auth.api_key_encryption.encrypt_new_keys", true)
			}
			ctx := context.Background()
			env := setupEnv(t)
			adb := env.GetAuthDB()

			keys := createRandomAPIKeys(t, ctx, env)
			randKey := keys[rand.Intn(len(keys))]

			akg, err := adb.GetAPIKeyGroupFromAPIKey(ctx, randKey.Value)
			require.NoError(t, err)

			assert.Equal(t, "", akg.GetUserID())
			assert.Equal(t, randKey.GroupID, akg.GetGroupID())
			assert.Equal(t, randKey.Capabilities, akg.GetCapabilities())
			assert.Equal(t, false, akg.GetUseGroupOwnedExecutors())

			// Using an invalid or empty value should produce an error
			akg, err = adb.GetAPIKeyGroupFromAPIKey(ctx, "")
			require.Nil(t, akg)
			require.Truef(
				t, status.IsUnauthenticatedError(err),
				"expected Unauthenticated error; got: %v", err)
			akg, err = adb.GetAPIKeyGroupFromAPIKey(ctx, "INVALID")
			require.Nil(t, akg)
			require.Truef(
				t, status.IsUnauthenticatedError(err),
				"expected Unauthenticated error; got: %v", err)
		})
	}
}

func TestBackfillUnencryptedKeys(t *testing.T) {
	ctx := context.Background()
	env := setupEnv(t)
	adb := env.GetAuthDB()

	keys := createRandomAPIKeys(t, ctx, env)

	// Create a new AuthDB instance with encryption backfill enabled. This
	// should encrypt all the keys created above.
	key := make([]byte, 32)
	crand.Read(key)
	flags.Set(t, "auth.api_key_encryption.key", base64.StdEncoding.EncodeToString(key))
	flags.Set(t, "auth.api_key_encryption.encrypt_new_keys", true)
	flags.Set(t, "auth.api_key_encryption.encrypt_old_keys", true)
	adb, err := authdb.NewAuthDB(env, env.GetDBHandle())
	require.NoError(t, err)

	// Verify that we can still find the keys after backfill.
	for _, k := range keys {
		akg, err := adb.GetAPIKeyGroupFromAPIKey(ctx, k.Value)
		require.NoError(t, err)

		assert.Equal(t, "", akg.GetUserID())
		assert.Equal(t, k.GroupID, akg.GetGroupID())
		assert.Equal(t, k.Capabilities, akg.GetCapabilities())
		assert.Equal(t, false, akg.GetUseGroupOwnedExecutors())
	}
}

func TestGetAPIKeyGroupFromAPIKeyID(t *testing.T) {
	rand.Seed(time.Now().UnixNano())
	ctx := context.Background()
	env := setupEnv(t)
	adb := env.GetAuthDB()

	keys := createRandomAPIKeys(t, ctx, env)
	randKey := keys[rand.Intn(len(keys))]

	akg, err := adb.GetAPIKeyGroupFromAPIKeyID(ctx, randKey.APIKeyID)
	require.NoError(t, err)

	assert.Equal(t, "", akg.GetUserID())
	assert.Equal(t, randKey.GroupID, akg.GetGroupID())
	assert.Equal(t, randKey.Capabilities, akg.GetCapabilities())
	assert.Equal(t, false, akg.GetUseGroupOwnedExecutors())

	// Using an invalid or empty value should produce an error
	akg, err = adb.GetAPIKeyGroupFromAPIKeyID(ctx, "")
	require.Nil(t, akg)
	require.Truef(
		t, status.IsUnauthenticatedError(err),
		"expected Unauthenticated error; got: %v", err)
	akg, err = adb.GetAPIKeyGroupFromAPIKeyID(ctx, "INVALID")
	require.Nil(t, akg)
	require.Truef(
		t, status.IsUnauthenticatedError(err),
		"expected Unauthenticated error; got: %v", err)
}

func TestGetAPIKeyGroupFromBasicAuth(t *testing.T) {
	rand.Seed(time.Now().UnixNano())
	ctx := context.Background()
	env := setupEnv(t)
	adb := env.GetAuthDB()

	keys := createRandomAPIKeys(t, ctx, env)
	randKey := keys[rand.Intn(len(keys))]

	// Look up the write token for the group
	g, err := env.GetUserDB().GetGroupByID(ctx, randKey.GroupID)
	require.NoError(t, err)
	require.Equal(
		t, randKey.GroupID, g.GroupID,
		"sanity check: group ID should match the API key ID")

	akg, err := adb.GetAPIKeyGroupFromBasicAuth(ctx, g.GroupID, g.WriteToken)
	require.NoError(t, err)

	assert.Equal(t, "", akg.GetUserID())
	assert.Equal(t, randKey.GroupID, akg.GetGroupID())
	assert.Equal(t, randKey.Capabilities, akg.GetCapabilities())
	assert.Equal(t, false, akg.GetUseGroupOwnedExecutors())

	// Using invalid or empty values should produce an error
	akg, err = adb.GetAPIKeyGroupFromBasicAuth(ctx, "", "")
	require.Nil(t, akg)
	require.Truef(
		t, status.IsUnauthenticatedError(err),
		"expected Unauthenticated error; got: %v", err)
	akg, err = adb.GetAPIKeyGroupFromBasicAuth(ctx, "", g.WriteToken)
	require.Nil(t, akg)
	require.Truef(
		t, status.IsUnauthenticatedError(err),
		"expected Unauthenticated error; got: %v", err)
	akg, err = adb.GetAPIKeyGroupFromBasicAuth(ctx, g.GroupID, "")
	require.Nil(t, akg)
	require.Truef(
		t, status.IsUnauthenticatedError(err),
		"expected Unauthenticated error; got: %v", err)
	akg, err = adb.GetAPIKeyGroupFromBasicAuth(ctx, "INVALID", g.WriteToken)
	require.Nil(t, akg)
	require.Truef(
		t, status.IsUnauthenticatedError(err),
		"expected Unauthenticated error; got: %v", err)
	akg, err = adb.GetAPIKeyGroupFromBasicAuth(ctx, g.GroupID, "INVALID")
	require.Nil(t, akg)
	require.Truef(
		t, status.IsUnauthenticatedError(err),
		"expected Unauthenticated error; got: %v", err)
}

func TestGetAPIKeys(t *testing.T) {
	for _, encrypt := range []bool{false, true} {
		t.Run(fmt.Sprintf("encrypt_%t", encrypt), func(t *testing.T) {
			if encrypt {
				key := make([]byte, 32)
				crand.Read(key)
				flags.Set(t, "auth.api_key_encryption.key", base64.StdEncoding.EncodeToString(key))
				flags.Set(t, "auth.api_key_encryption.encrypt_new_keys", true)
			}
			ctx := context.Background()
			env := setupEnv(t)
			adb := env.GetAuthDB()

			users := enterprise_testauth.CreateRandomGroups(t, env)
			// Get a random admin user.
			var admin *tables.User
			for _, u := range users {
				if role.Role(u.Groups[0].Role) == role.Admin {
					admin = u
					break
				}
			}
			require.NotNil(t, admin)
			groupID := admin.Groups[0].Group.GroupID
			auth := env.GetAuthenticator().(*testauth.TestAuthenticator)
			adminCtx, err := auth.WithAuthenticatedUser(ctx, admin.UserID)
			require.NoError(t, err)
			keys, err := adb.GetAPIKeys(adminCtx, groupID)
			require.NoError(t, err)

			// Verify that we can auth using all of the returned keys.
			for _, k := range keys {
				_, err := adb.GetAPIKeyGroupFromAPIKey(ctx, k.Value)
				require.NoError(t, err)
			}
		})
	}
}

func TestGetAPIKeyGroup_UserOwnedKeys(t *testing.T) {
	rand.Seed(time.Now().UnixNano())
	ctx := context.Background()
	env := setupEnv(t)
	adb := env.GetAuthDB()

	users := enterprise_testauth.CreateRandomGroups(t, env)
	// Get a random admin user.
	var admin *tables.User
	for _, u := range users {
		if role.Role(u.Groups[0].Role) == role.Admin {
			admin = u
			break
		}
	}
	require.NotNil(t, admin)
	// Look up one of their keys and convert it to a user-owned key.
	// TODO(bduffany): Once user-level keys are implemented in UserDB, use that
	// instead of directly updating the key in the DB.
	groupID := admin.Groups[0].Group.GroupID
	auth := env.GetAuthenticator().(*testauth.TestAuthenticator)
	adminCtx, err := auth.WithAuthenticatedUser(ctx, admin.UserID)
	require.NoError(t, err)
	keys, err := adb.GetAPIKeys(adminCtx, groupID)
	require.NoError(t, err)
	key := keys[0]
	key.UserID = admin.UserID
	err = env.GetDBHandle().DB(ctx).Updates(key).Error
	require.NoError(t, err)
	g, err := env.GetUserDB().GetGroupByID(adminCtx, key.GroupID)
	require.NoError(t, err)
	require.NotEmpty(t, g.WriteToken)

	// Should not be able to use this user-level key, since groups have the
	// setting disabled.
	akg, err := adb.GetAPIKeyGroupFromAPIKey(ctx, key.Value)
	require.Nil(t, akg)
	require.Truef(
		t, status.IsUnauthenticatedError(err),
		"expected Unauthenticated error; got: %v", err)

	akg, err = adb.GetAPIKeyGroupFromAPIKeyID(ctx, key.APIKeyID)
	require.Nil(t, akg)
	require.Truef(
		t, status.IsUnauthenticatedError(err),
		"expected Unauthenticated error; got: %v", err)

	// The user-owned key should have been the only key in the org, so the
	// basic auth lookup should fail here.
	akg, err = adb.GetAPIKeyGroupFromBasicAuth(ctx, g.GroupID, g.WriteToken)
	require.Nil(t, akg)
	require.Truef(
		t, status.IsUnauthenticatedError(err),
		"expected Unauthenticated error; got: %v", err)

	// Now enable user-owned keys for the group.
	g.UserOwnedKeysEnabled = true
	_, err = env.GetUserDB().InsertOrUpdateGroup(adminCtx, g)
	require.NoError(t, err)

	// Should now be able to use the user-owned key.
	akg, err = adb.GetAPIKeyGroupFromAPIKey(ctx, key.Value)
	require.NoError(t, err)
	assert.Equal(t, key.UserID, akg.GetUserID())
	assert.Equal(t, key.GroupID, akg.GetGroupID())
	assert.Equal(t, key.Capabilities, akg.GetCapabilities())
	assert.Equal(t, false, akg.GetUseGroupOwnedExecutors())

	akg, err = adb.GetAPIKeyGroupFromAPIKeyID(ctx, key.APIKeyID)
	require.NoError(t, err)
	assert.Equal(t, key.UserID, akg.GetUserID())
	assert.Equal(t, key.GroupID, akg.GetGroupID())
	assert.Equal(t, key.Capabilities, akg.GetCapabilities())
	assert.Equal(t, false, akg.GetUseGroupOwnedExecutors())

	// The basic auth lookup should still fail, since it should never return
	// a user-owned key.
	akg, err = adb.GetAPIKeyGroupFromBasicAuth(ctx, g.GroupID, g.WriteToken)
	require.Nil(t, akg)
	require.Truef(
		t, status.IsUnauthenticatedError(err),
		"expected Unauthenticated error; got: %v", err)
}

func TestLookupUserFromSubID(t *testing.T) {
	rand.Seed(time.Now().UnixNano())
	ctx := context.Background()
	env := setupEnv(t)
	adb := env.GetAuthDB()

	users := enterprise_testauth.CreateRandomGroups(t, env)
	randUser := users[rand.Intn(len(users))]

	u, err := adb.LookupUserFromSubID(ctx, randUser.SubID)
	require.NoError(t, err)
	require.Equal(t, randUser, u)

	// Using empty or invalid values should produce an error
	u, err = adb.LookupUserFromSubID(ctx, "")
	require.Nil(t, u)
	require.Truef(
		t, db.IsRecordNotFound(err),
		"expected RecordNotFound error; got: %v", err)
	u, err = adb.LookupUserFromSubID(ctx, "INVALID")
	require.Nil(t, u)
	require.Truef(
		t, db.IsRecordNotFound(err),
		"expected RecordNotFound error; got: %v", err)
}

func newFakeUser(userID, domain string) *tables.User {
	return &tables.User{
		UserID:    userID,
		SubID:     userID + "-SubID",
		FirstName: userID + "-FirstName",
		LastName:  userID + "-LastName",
		Email:     userID + "@" + domain,
	}
}

func createUser(t *testing.T, ctx context.Context, env environment.Env, userID, domain string) *tables.User {
	user := newFakeUser(userID, domain)
	err := env.GetUserDB().InsertUser(ctx, user)
	require.NoError(t, err)
	return user
}

func TestAPIKeyAuditLogs(t *testing.T) {
	ctx := context.Background()
	env := setupEnv(t)
	flags.Set(t, "app.create_group_per_user", true)
	flags.Set(t, "app.no_default_user_group", true)
	al := testauditlog.New(t)
	env.SetAuditLogger(al)
	udb := env.GetUserDB()

	// Create a user
	userID := "US1"
	userDomain := "org1.io"
	admin := createUser(t, ctx, env, userID, userDomain)
	auth := env.GetAuthenticator().(*testauth.TestAuthenticator)
	adminCtx, err := auth.WithAuthenticatedUser(ctx, admin.UserID)
	require.NoError(t, err)

	// Create a new group as US1
	groupID, err := udb.CreateGroup(adminCtx, &tables.Group{
		UserOwnedKeysEnabled: true,
	})
	require.NoError(t, err)

	// Re-authenticate to pick up the new group membership
	adminCtx, err = auth.WithAuthenticatedUser(ctx, admin.UserID)
	require.NoError(t, err)

	// Create Org API key.
	var key *akpb.ApiKey
	{
		al.Reset()
		req := &akpb.CreateApiKeyRequest{
			RequestContext:      nil,
			GroupId:             groupID,
			Label:               "my key",
			Capability:          []akpb.ApiKey_Capability{akpb.ApiKey_CAS_WRITE_CAPABILITY},
			VisibleToDevelopers: true,
		}
		resp, err := env.GetBuildBuddyServer().CreateApiKey(adminCtx, req)
		require.NoError(t, err)
		require.Len(t, al.GetAllEntries(), 1)
		e := al.GetAllEntries()[0]
		require.Equal(t, alpb.ResourceType_GROUP_API_KEY, e.Resource.GetType())
		require.Equal(t, resp.ApiKey.Id, e.Resource.GetId())
<<<<<<< HEAD
		require.Equal(t, auditlog.CreateAPIKey, e.Action)
=======
		require.Equal(t, alpb.Action_ACTION_CREATE, e.Action)
>>>>>>> 4a7b741c
		require.Equal(t, req, e.Request)
		key = resp.ApiKey
	}

	// List Org API keys.
	{
		al.Reset()
		req := &akpb.GetApiKeysRequest{GroupId: groupID}
		_, err = env.GetBuildBuddyServer().GetApiKeys(adminCtx, req)
		require.NoError(t, err)
		require.Len(t, al.GetAllEntries(), 1)
		e := al.GetAllEntries()[0]
		require.Equal(t, alpb.ResourceType_GROUP_API_KEY, e.Resource.GetType())
<<<<<<< HEAD
		require.Equal(t, auditlog.ListAPIKeys, e.Action)
=======
		require.Equal(t, alpb.Action_ACTION_LIST, e.Action)
>>>>>>> 4a7b741c
		require.Equal(t, req, e.Request)
	}

	// Update Org API key.
	{
		al.Reset()
		req := &akpb.UpdateApiKeyRequest{
			Id:                  key.Id,
			Label:               "new label",
			Capability:          []akpb.ApiKey_Capability{akpb.ApiKey_REGISTER_EXECUTOR_CAPABILITY},
			VisibleToDevelopers: false,
		}
		_, err = env.GetBuildBuddyServer().UpdateApiKey(adminCtx, req)
		require.NoError(t, err)
		require.Len(t, al.GetAllEntries(), 1)
		e := al.GetAllEntries()[0]
		require.Equal(t, alpb.ResourceType_GROUP_API_KEY, e.Resource.GetType())
		require.Equal(t, key.Id, e.Resource.GetId())
<<<<<<< HEAD
		require.Equal(t, auditlog.UpdateAPIKey, e.Action)
=======
		require.Equal(t, alpb.Action_ACTION_UPDATE, e.Action)
>>>>>>> 4a7b741c
		require.Equal(t, req, e.Request)
	}

	// Delete Org API key.
	{
		al.Reset()
		req := &akpb.DeleteApiKeyRequest{
			Id: key.Id,
		}
		_, err = env.GetBuildBuddyServer().DeleteApiKey(adminCtx, req)
		require.NoError(t, err)
		require.Len(t, al.GetAllEntries(), 1)
		e := al.GetAllEntries()[0]
		require.Equal(t, alpb.ResourceType_GROUP_API_KEY, e.Resource.GetType())
		require.Equal(t, key.Id, e.Resource.GetId())
<<<<<<< HEAD
		require.Equal(t, auditlog.DeleteAPIKey, e.Action)
=======
		require.Equal(t, alpb.Action_ACTION_DELETE, e.Action)
>>>>>>> 4a7b741c
		require.Equal(t, req, e.Request)
	}

	// Create User API key.
	{
		al.Reset()
		req := &akpb.CreateApiKeyRequest{
			GroupId:    groupID,
			Label:      "my key",
			Capability: []akpb.ApiKey_Capability{akpb.ApiKey_CACHE_WRITE_CAPABILITY},
		}
		resp, err := env.GetBuildBuddyServer().CreateUserApiKey(adminCtx, req)
		require.NoError(t, err)
		require.Len(t, al.GetAllEntries(), 1)
		e := al.GetAllEntries()[0]
		require.Equal(t, alpb.ResourceType_USER_API_KEY, e.Resource.GetType())
		require.Equal(t, resp.ApiKey.Id, e.Resource.GetId())
<<<<<<< HEAD
		require.Equal(t, auditlog.CreateAPIKey, e.Action)
=======
		require.Equal(t, alpb.Action_ACTION_CREATE, e.Action)
>>>>>>> 4a7b741c
		require.Equal(t, req, e.Request)
		key = resp.ApiKey
	}

	// List User API keys (no audit log entries).
	{
		al.Reset()
		req := &akpb.GetApiKeysRequest{GroupId: groupID}
		_, err = env.GetBuildBuddyServer().GetUserApiKeys(adminCtx, req)
		require.NoError(t, err)
		require.Empty(t, al.GetAllEntries())
	}

	// Update User API key.
	{
		al.Reset()
		req := &akpb.UpdateApiKeyRequest{
			Id:         key.Id,
			Label:      "new label",
			Capability: []akpb.ApiKey_Capability{akpb.ApiKey_CAS_WRITE_CAPABILITY},
		}
		_, err = env.GetBuildBuddyServer().UpdateUserApiKey(adminCtx, req)
		require.NoError(t, err)
		require.Len(t, al.GetAllEntries(), 1)
		e := al.GetAllEntries()[0]
		require.Equal(t, alpb.ResourceType_USER_API_KEY, e.Resource.GetType())
		require.Equal(t, key.Id, e.Resource.GetId())
<<<<<<< HEAD
		require.Equal(t, auditlog.UpdateAPIKey, e.Action)
=======
		require.Equal(t, alpb.Action_ACTION_UPDATE, e.Action)
>>>>>>> 4a7b741c
		require.Equal(t, req, e.Request)
	}

	{
		al.Reset()
		req := &akpb.DeleteApiKeyRequest{
			Id: key.Id,
		}
		_, err = env.GetBuildBuddyServer().DeleteUserApiKey(adminCtx, req)
		require.NoError(t, err)
		require.Len(t, al.GetAllEntries(), 1)
		e := al.GetAllEntries()[0]
		require.Equal(t, alpb.ResourceType_USER_API_KEY, e.Resource.GetType())
		require.Equal(t, key.Id, e.Resource.GetId())
<<<<<<< HEAD
		require.Equal(t, auditlog.DeleteAPIKey, e.Action)
=======
		require.Equal(t, alpb.Action_ACTION_DELETE, e.Action)
>>>>>>> 4a7b741c
		require.Equal(t, req, e.Request)
	}
}

func createRandomAPIKeys(t *testing.T, ctx context.Context, env environment.Env) []*tables.APIKey {
	users := enterprise_testauth.CreateRandomGroups(t, env)
	var allKeys []*tables.APIKey
	// List the org API keys accessible to any admins we created
	auth := env.GetAuthenticator().(*testauth.TestAuthenticator)
	for _, u := range users {
		authCtx, err := auth.WithAuthenticatedUser(ctx, u.UserID)
		require.NoError(t, err)
		if role.Role(u.Groups[0].Role) != role.Admin {
			continue
		}
		keys, err := env.GetAuthDB().GetAPIKeys(authCtx, u.Groups[0].Group.GroupID)
		require.NoError(t, err)
		allKeys = append(allKeys, keys...)
	}
	require.NotEmpty(t, allKeys, "sanity check: should have created some random API keys")
	return allKeys
}

func setupEnv(t *testing.T) environment.Env {
	flags.Set(t, "app.user_owned_keys_enabled", true)
	env := enterprise_testenv.New(t)
	enterprise_testauth.Configure(t, env) // provisions AuthDB and UserDB
	return env
}<|MERGE_RESOLUTION|>--- conflicted
+++ resolved
@@ -11,7 +11,6 @@
 
 	crand "crypto/rand"
 
-	"github.com/buildbuddy-io/buildbuddy/enterprise/server/auditlog"
 	"github.com/buildbuddy-io/buildbuddy/enterprise/server/backends/authdb"
 	"github.com/buildbuddy-io/buildbuddy/enterprise/server/testutil/enterprise_testauth"
 	"github.com/buildbuddy-io/buildbuddy/enterprise/server/testutil/enterprise_testenv"
@@ -449,11 +448,7 @@
 		e := al.GetAllEntries()[0]
 		require.Equal(t, alpb.ResourceType_GROUP_API_KEY, e.Resource.GetType())
 		require.Equal(t, resp.ApiKey.Id, e.Resource.GetId())
-<<<<<<< HEAD
-		require.Equal(t, auditlog.CreateAPIKey, e.Action)
-=======
 		require.Equal(t, alpb.Action_ACTION_CREATE, e.Action)
->>>>>>> 4a7b741c
 		require.Equal(t, req, e.Request)
 		key = resp.ApiKey
 	}
@@ -467,11 +462,7 @@
 		require.Len(t, al.GetAllEntries(), 1)
 		e := al.GetAllEntries()[0]
 		require.Equal(t, alpb.ResourceType_GROUP_API_KEY, e.Resource.GetType())
-<<<<<<< HEAD
-		require.Equal(t, auditlog.ListAPIKeys, e.Action)
-=======
 		require.Equal(t, alpb.Action_ACTION_LIST, e.Action)
->>>>>>> 4a7b741c
 		require.Equal(t, req, e.Request)
 	}
 
@@ -490,11 +481,7 @@
 		e := al.GetAllEntries()[0]
 		require.Equal(t, alpb.ResourceType_GROUP_API_KEY, e.Resource.GetType())
 		require.Equal(t, key.Id, e.Resource.GetId())
-<<<<<<< HEAD
-		require.Equal(t, auditlog.UpdateAPIKey, e.Action)
-=======
 		require.Equal(t, alpb.Action_ACTION_UPDATE, e.Action)
->>>>>>> 4a7b741c
 		require.Equal(t, req, e.Request)
 	}
 
@@ -510,11 +497,7 @@
 		e := al.GetAllEntries()[0]
 		require.Equal(t, alpb.ResourceType_GROUP_API_KEY, e.Resource.GetType())
 		require.Equal(t, key.Id, e.Resource.GetId())
-<<<<<<< HEAD
-		require.Equal(t, auditlog.DeleteAPIKey, e.Action)
-=======
 		require.Equal(t, alpb.Action_ACTION_DELETE, e.Action)
->>>>>>> 4a7b741c
 		require.Equal(t, req, e.Request)
 	}
 
@@ -532,11 +515,7 @@
 		e := al.GetAllEntries()[0]
 		require.Equal(t, alpb.ResourceType_USER_API_KEY, e.Resource.GetType())
 		require.Equal(t, resp.ApiKey.Id, e.Resource.GetId())
-<<<<<<< HEAD
-		require.Equal(t, auditlog.CreateAPIKey, e.Action)
-=======
 		require.Equal(t, alpb.Action_ACTION_CREATE, e.Action)
->>>>>>> 4a7b741c
 		require.Equal(t, req, e.Request)
 		key = resp.ApiKey
 	}
@@ -564,11 +543,7 @@
 		e := al.GetAllEntries()[0]
 		require.Equal(t, alpb.ResourceType_USER_API_KEY, e.Resource.GetType())
 		require.Equal(t, key.Id, e.Resource.GetId())
-<<<<<<< HEAD
-		require.Equal(t, auditlog.UpdateAPIKey, e.Action)
-=======
 		require.Equal(t, alpb.Action_ACTION_UPDATE, e.Action)
->>>>>>> 4a7b741c
 		require.Equal(t, req, e.Request)
 	}
 
@@ -583,11 +558,7 @@
 		e := al.GetAllEntries()[0]
 		require.Equal(t, alpb.ResourceType_USER_API_KEY, e.Resource.GetType())
 		require.Equal(t, key.Id, e.Resource.GetId())
-<<<<<<< HEAD
-		require.Equal(t, auditlog.DeleteAPIKey, e.Action)
-=======
 		require.Equal(t, alpb.Action_ACTION_DELETE, e.Action)
->>>>>>> 4a7b741c
 		require.Equal(t, req, e.Request)
 	}
 }
