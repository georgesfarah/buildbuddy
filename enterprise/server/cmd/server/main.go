--- conflicted
+++ resolved
@@ -195,15 +195,12 @@
 			log.Fatalf("Failed to create usage tracker: %s", err)
 		}
 		realEnv.SetUsageTracker(ut)
-<<<<<<< HEAD
 
 		ut.StartDBFlush()
 		healthChecker.RegisterShutdownFunction(func(ctx context.Context) error {
 			ut.StopDBFlush()
 			return nil
 		})
-=======
->>>>>>> 3316bdd7
 	}
 
 	if redisTarget := configurator.GetRemoteExecutionRedisTarget(); redisTarget != "" {
