--- conflicted
+++ resolved
@@ -396,7 +396,6 @@
 	return user, err
 }
 
-<<<<<<< HEAD
 func (a *OpenIDAuthenticator) lookupAPIKeyGroupFromAPIKey(apiKey string) (interfaces.APIKeyGroup, error) {
 	if a.apiKeyGroupCache != nil {
 		d, err := a.apiKeyGroupCache.Get(apiKey)
@@ -406,48 +405,6 @@
 		akg, ok := d.(interfaces.APIKeyGroup)
 		if !ok {
 			return nil, status.InternalError("Invalid type in APIKeyGroupCache")
-=======
-func (a *OpenIDAuthenticator) lookupAPIKeyGroupFromAPIKey(apiKey string) (*apiKeyGroup, error) {
-	dbHandle := a.env.GetDBHandle()
-	if dbHandle == nil {
-		return nil, status.FailedPreconditionErrorf("No handle to query database")
-	}
-	akg := &apiKeyGroup{}
-	err := dbHandle.TransactionWithOptions(db.StaleReadOptions(), func(tx *gorm.DB) error {
-		existingRow := tx.Raw(`
-			SELECT ak.capabilities, g.group_id
-			FROM `+"`Groups`"+` AS g, APIKeys AS ak
-			WHERE g.group_id = ak.group_id AND ak.value = ?`,
-			apiKey)
-		return existingRow.Take(akg).Error
-	})
-	if err != nil {
-		if errors.Is(err, gorm.ErrRecordNotFound) {
-			return nil, status.UnauthenticatedErrorf("Invalid API key %s", apiKey)
-		}
-		return nil, err
-	}
-	return akg, nil
-}
-
-func (a *OpenIDAuthenticator) lookupAPIKeyGroupFromBasicAuth(login, pass string) (*apiKeyGroup, error) {
-	dbHandle := a.env.GetDBHandle()
-	if dbHandle == nil {
-		return nil, status.FailedPreconditionErrorf("No handle to query database")
-	}
-	akg := &apiKeyGroup{}
-	err := dbHandle.TransactionWithOptions(db.StaleReadOptions(), func(tx *gorm.DB) error {
-		existingRow := tx.Raw(`
-			SELECT ak.capabilities, g.group_id
-			FROM `+"`Groups`"+` AS g, APIKeys AS ak
-			WHERE g.group_id = ? AND g.write_token = ? AND g.group_id = ak.group_id`,
-			login, pass)
-		return existingRow.Take(akg).Error
-	})
-	if err != nil {
-		if errors.Is(err, gorm.ErrRecordNotFound) {
-			return nil, status.UnauthenticatedErrorf("User/Group specified by %s:%s not found", login, pass)
->>>>>>> 37707969
 		}
 		return akg, nil
 	}
