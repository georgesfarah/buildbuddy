--- conflicted
+++ resolved
@@ -78,35 +78,9 @@
 	return usages
 }
 
-<<<<<<< HEAD
-func queryAllInvocationUsages(t *testing.T, te *testenv.TestEnv) []*tables.InvocationUsage {
-	usages := []*tables.InvocationUsage{}
-	dbh := te.GetDBHandle()
-	rows, err := dbh.Raw(`
-		SELECT * From InvocationUsages
-		ORDER BY group_id, period_start_usec, invocation_id ASC;
-	`).Rows()
-	require.NoError(t, err)
-
-	for rows.Next() {
-		tu := &tables.InvocationUsage{}
-		err := dbh.ScanRows(rows, tu)
-		require.NoError(t, err)
-		// Throw out Model timestamps to simplify assertions.
-		tu.Model = tables.Model{}
-		usages = append(usages, tu)
-	}
-	return usages
-}
-
-// assertNoFurtherDBAccess makes the test fail if it tries to access the DB
-// after this function is called.
-func assertNoFurtherDBAccess(t *testing.T, te *testenv.TestEnv) {
-=======
 // requireNoFurtherDBAccess makes the test fail immediately if it tries to
 // access the DB after this function is called.
 func requireNoFurtherDBAccess(t *testing.T, te *testenv.TestEnv) {
->>>>>>> 92367c71
 	fail := func(db *gorm.DB) {
 		require.FailNowf(t, "unexpected query", "SQL: %s", db.Statement.SQL.String())
 	}
@@ -265,24 +239,13 @@
 	}, usages, "data flushed to DB should match expected values")
 }
 
-<<<<<<< HEAD
-func TestUsageTracker_ObserveInvocation_DeduplicatesInvocationsInSingleUsagePeriod(t *testing.T) {
-=======
 func TestUsageTracker_Flush_DoesNotFlushUnsettledCollectionPeriods(t *testing.T) {
->>>>>>> 92367c71
 	clock := testclock.StartingAt(usage1Collection1Start)
 	te := setupEnv(t)
 	ctx := authContext(te, "US1")
 	ut, err := usage.NewTracker(te, &usage.TrackerOpts{Clock: clock})
 	require.NoError(t, err)
 
-<<<<<<< HEAD
-	ut.ObserveInvocation(ctx, "abc-123")
-	ut.ObserveInvocation(ctx, "def-456")
-	ut.ObserveInvocation(ctx, "abc-123")
-	clock.Set(clock.Now().Add(collectionPeriodDuration))
-	ut.ObserveInvocation(ctx, "def-456")
-=======
 	err = ut.Increment(ctx, &tables.UsageCounts{CasCacheHits: 1})
 	require.NoError(t, err)
 	clock.Set(usage1Collection2Start)
@@ -294,20 +257,8 @@
 
 	// Note: we're at the start of the 3rd collection period when flushing.
 	err = ut.FlushToDB(ctx)
->>>>>>> 92367c71
-
-	require.NoError(t, err)
-<<<<<<< HEAD
-	invocationsKey1 := "usage/invocations/GR1/" + usecString(usage1Collection1Start)
-	invocationsKey2 := "usage/invocations/GR1/" + usecString(usage1Collection2Start)
-	groupsKey1 := "usage/groups/" + usecString(usage1Collection1Start)
-	groupsKey2 := "usage/groups/" + usecString(usage1Collection2Start)
-	require.ElementsMatch(
-		t, []string{invocationsKey1, invocationsKey2, groupsKey1, groupsKey2},
-		keys, "redis key should match the expected format")
-
-	invocationIDs, err := rdb.SMembers(ctx, invocationsKey1).Result()
-=======
+
+	require.NoError(t, err)
 	usages := queryAllUsages(t, te)
 	// - 1st period should be flushed since it was 2 collection periods ago.
 	// - 2nd period should *not* be flushed; even though it is in the past,
@@ -334,83 +285,6 @@
 	require.NoError(t, err)
 
 	err = ut.Increment(ctx, &tables.UsageCounts{CasCacheHits: 1})
->>>>>>> 92367c71
-	require.NoError(t, err)
-
-<<<<<<< HEAD
-	groupIDs, err := rdb.SMembers(ctx, groupsKey1).Result()
-	require.NoError(t, err)
-	assert.ElementsMatch(t, []string{"GR1"}, groupIDs, "groups should equal the groups with usage data")
-
-	// Set clock so that the written collection periods are finalized.
-	clock.Set(clock.Now().Add(2 * collectionPeriodDuration))
-	// Now flush the data to the DB.
-	err = ut.FlushToDB(context.Background())
-
-	require.NoError(t, err)
-	invs := queryAllInvocationUsages(t, te)
-	assert.Equal(t, []*tables.InvocationUsage{
-		{
-			GroupID:         "GR1",
-			PeriodStartUsec: timeutil.ToUsec(usage1Start),
-			InvocationID:    "abc-123",
-		},
-		{
-			GroupID:         "GR1",
-			PeriodStartUsec: timeutil.ToUsec(usage1Start),
-			InvocationID:    "def-456",
-		},
-	}, invs)
-}
-
-func TestUsageTracker_Flush_DoesNotFlushUnsettledCollectionPeriods(t *testing.T) {
-	clock := testclock.StartingAt(usage1Collection1Start)
-	te := setupEnv(t)
-	ctx := authContext(te, "US1")
-	ut, err := usage.NewTracker(te, &usage.TrackerOpts{Clock: clock})
-	require.NoError(t, err)
-
-	err = ut.Increment(ctx, &tables.UsageCounts{CasCacheHits: 1})
-	require.NoError(t, err)
-	clock.Set(usage1Collection2Start)
-	err = ut.Increment(ctx, &tables.UsageCounts{CasCacheHits: 10})
-	require.NoError(t, err)
-	clock.Set(usage1Collection3Start)
-	err = ut.Increment(ctx, &tables.UsageCounts{CasCacheHits: 100})
-	require.NoError(t, err)
-
-	// Note: we're at the start of the 3rd collection period when flushing.
-	err = ut.FlushToDB(ctx)
-
-	require.NoError(t, err)
-	usages := queryAllUsages(t, te)
-	// - 1st period should be flushed since it was 2 collection periods ago.
-	// - 2nd period should *not* be flushed; even though it is in the past,
-	//   we allow a bit more time for server jobs to finish writing their usage
-	//   data for that period.
-	// - 3rd period should *not* be flushed since it's the current period.
-	require.Equal(t, []*tables.Usage{
-		{
-			GroupID:         "GR1",
-			PeriodStartUsec: timeutil.ToUsec(usage1Start),
-			FinalBeforeUsec: timeutil.ToUsec(usage1Collection2Start),
-			UsageCounts: tables.UsageCounts{
-				CasCacheHits: 1,
-			},
-		},
-	}, usages)
-}
-
-func TestUsageTracker_Flush_OnlyWritesToDBIfNecessary(t *testing.T) {
-	clock := testclock.StartingAt(usage1Collection1Start)
-	te := setupEnv(t)
-	ctx := authContext(te, "US1")
-	ut, err := usage.NewTracker(te, &usage.TrackerOpts{Clock: clock})
-	require.NoError(t, err)
-
-	err = ut.Increment(ctx, &tables.UsageCounts{CasCacheHits: 1})
-	require.NoError(t, err)
-	err = ut.ObserveInvocation(ctx, "abc-123")
 	require.NoError(t, err)
 
 	clock.Set(clock.Now().Add(2 * collectionPeriodDuration))
@@ -419,12 +293,10 @@
 
 	usages := queryAllUsages(t, te)
 	require.NotEmpty(t, usages)
-	invocations := queryAllInvocationUsages(t, te)
-	require.NotEmpty(t, invocations)
 
 	// Make the next Flush call fail if it tries to do anything with the DB,
 	// since there was no usage observed.
-	assertNoFurtherDBAccess(t, te)
+	requireNoFurtherDBAccess(t, te)
 
 	err = ut.FlushToDB(ctx)
 	require.NoError(t, err)
@@ -453,44 +325,4 @@
 
 	err = eg.Wait()
 	require.NoError(t, err)
-=======
-	clock.Set(clock.Now().Add(2 * collectionPeriodDuration))
-	err = ut.FlushToDB(ctx)
-	require.NoError(t, err)
-
-	usages := queryAllUsages(t, te)
-	require.NotEmpty(t, usages)
-
-	// Make the next Flush call fail if it tries to do anything with the DB,
-	// since there was no usage observed.
-	requireNoFurtherDBAccess(t, te)
-
-	err = ut.FlushToDB(ctx)
-	require.NoError(t, err)
-}
-
-func TestUsageTracker_Flush_ConcurrentAccessAcrossApps(t *testing.T) {
-	clock := testclock.StartingAt(usage1Collection1Start)
-	te := setupEnv(t)
-	ctx := authContext(te, "US1")
-
-	ut, err := usage.NewTracker(te, &usage.TrackerOpts{Clock: clock})
-	require.NoError(t, err)
-
-	err = ut.Increment(ctx, &tables.UsageCounts{CasCacheHits: 1})
-	require.NoError(t, err)
-	clock.Set(clock.Now().Add(2 * collectionPeriodDuration))
-
-	eg, ctx := errgroup.WithContext(ctx)
-	for i := 0; i < 100; i++ {
-		eg.Go(func() error {
-			ut, err := usage.NewTracker(te, &usage.TrackerOpts{Clock: clock})
-			require.NoError(t, err)
-			return ut.FlushToDB(ctx)
-		})
-	}
-
-	err = eg.Wait()
-	require.NoError(t, err)
->>>>>>> 92367c71
 }