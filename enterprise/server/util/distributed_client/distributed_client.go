package distributed_client

import (
	"context"
	"fmt"
	"io"
	"net"
	"path/filepath"
	"strings"
	"sync"

	"github.com/buildbuddy-io/buildbuddy/server/environment"
	"github.com/buildbuddy-io/buildbuddy/server/interfaces"
	"github.com/buildbuddy-io/buildbuddy/server/remote_cache/digest"
	"github.com/buildbuddy-io/buildbuddy/server/resources"
	"github.com/buildbuddy-io/buildbuddy/server/util/bytebufferpool"
	"github.com/buildbuddy-io/buildbuddy/server/util/grpc_client"
	"github.com/buildbuddy-io/buildbuddy/server/util/grpc_server"
	"github.com/buildbuddy-io/buildbuddy/server/util/ioutil"
	"github.com/buildbuddy-io/buildbuddy/server/util/log"
	"github.com/buildbuddy-io/buildbuddy/server/util/prefix"
	"github.com/buildbuddy-io/buildbuddy/server/util/status"
	"google.golang.org/grpc"
	"google.golang.org/grpc/metadata"
	"google.golang.org/grpc/reflection"

	dcpb "github.com/buildbuddy-io/buildbuddy/proto/distributed_cache"
	repb "github.com/buildbuddy-io/buildbuddy/proto/remote_execution"
	rspb "github.com/buildbuddy-io/buildbuddy/proto/resource"
)

const (
	// Keep under the limit of ~4MB (save 256KB).
	// (Match the readBufSizeBytes in byte_stream_server.go)
	readBufSizeBytes = (1024 * 1024 * 4) - (1024 * 256)
)

type Proxy struct {
	env                   environment.Env
	cache                 interfaces.Cache
	log                   log.Logger
	readBufPool           *bytebufferpool.VariableSizePool
	writeBufPool          *bytebufferpool.VariableWriteBufPool
	mu                    *sync.Mutex
	server                *grpc.Server
	clients               map[string]*grpc_client.ClientConnPool
	heartbeatCallback     func(ctx context.Context, peer string)
	hintedHandoffCallback func(ctx context.Context, peer string, r *rspb.ResourceName)
	listenAddr            string
	zone                  string
}

func New(env environment.Env, c interfaces.Cache, listenAddr string) *Proxy {
	proxy := &Proxy{
		env:          env,
		cache:        c,
		log:          log.NamedSubLogger(fmt.Sprintf("Proxy(%s)", listenAddr)),
		readBufPool:  bytebufferpool.VariableSize(readBufSizeBytes),
		writeBufPool: bytebufferpool.NewVariableWriteBufPool(readBufSizeBytes),
		listenAddr:   listenAddr,
		mu:           &sync.Mutex{},
		// server goes here
		clients: make(map[string]*grpc_client.ClientConnPool),
	}
	if zone := resources.GetZone(); zone != "" {
		proxy.zone = zone
	}
	return proxy
}

func (c *Proxy) StartListening() error {
	c.mu.Lock()
	defer c.mu.Unlock()
	if c.server != nil {
		return status.FailedPreconditionError("The server is already running.")
	}

	lis, err := net.Listen("tcp", c.listenAddr)
	if err != nil {
		return err
	}
	grpcOptions := grpc_server.CommonGRPCServerOptions(c.env)
	grpcServer := grpc.NewServer(grpcOptions...)
	reflection.Register(grpcServer)
	dcpb.RegisterDistributedCacheServer(grpcServer, c)
	c.server = grpcServer

	go func() {
		log.Printf("Listening on %s", c.listenAddr)
		if err := c.server.Serve(lis); err != nil {
			log.Warningf("Error serving: %s", err)
		}
	}()
	return nil
}

func (c *Proxy) Shutdown(ctx context.Context) error {
	c.mu.Lock()
	defer c.mu.Unlock()
	if c.server == nil {
		return status.FailedPreconditionError("The server was already stopped.")
	}
	err := grpc_server.GRPCShutdown(ctx, c.server)
	c.server = nil
	return err
}

func (c *Proxy) SetHeartbeatCallbackFunc(fn func(ctx context.Context, peer string)) {
	c.heartbeatCallback = fn
}

func (c *Proxy) SetHintedHandoffCallbackFunc(fn func(ctx context.Context, peer string, r *rspb.ResourceName)) {
	c.hintedHandoffCallback = fn
}

func digestFromKey(k *dcpb.Key) *repb.Digest {
	return &repb.Digest{
		Hash:      k.GetKey(),
		SizeBytes: k.GetSizeBytes(),
	}
}

func digestToKey(d *repb.Digest) *dcpb.Key {
	return &dcpb.Key{
		Key:       d.GetHash(),
		SizeBytes: d.GetSizeBytes(),
	}
}

func (c *Proxy) getClient(ctx context.Context, peer string) (dcpb.DistributedCacheClient, error) {
	c.mu.Lock()
	defer c.mu.Unlock()
	if client, ok := c.clients[peer]; ok {
		conn, err := client.GetReadyConnection()
		if err != nil {
			return nil, status.UnavailableErrorf("no connections to peer %q are ready", peer)
		}
		return dcpb.NewDistributedCacheClient(conn), nil
	}
	log.Debugf("Creating new client for peer: %q", peer)
	conn, err := grpc_client.DialInternal(c.env, "grpc://"+peer)
	if err != nil {
		return nil, err
	}
	c.clients[peer] = conn
	return dcpb.NewDistributedCacheClient(conn), nil
}

func (c *Proxy) prepareContext(ctx context.Context) context.Context {
	if c.zone != "" {
		ctx = metadata.AppendToOutgoingContext(ctx, resources.ZoneHeader, c.zone)
	}
	return ctx
}

func (c *Proxy) readWriteContext(ctx context.Context) (context.Context, error) {
	ctx, err := prefix.AttachUserPrefixToContext(c.prepareContext(ctx), c.env.GetAuthenticator())
	if err != nil {
		return ctx, err
	}
	return ctx, err
}

// Distributed cache requests now contain resource.ResourceName structs, replacing usage of the dcpb.Isolation and
// dcpb.Key structs. However during a rollout, the new resource fields may not be set, and may require fallback to the
// older deprecated fields
func getResource(r *rspb.ResourceName, isolation *dcpb.Isolation, digestKey *dcpb.Key) *rspb.ResourceName {
	if r != nil {
		return r
	}

	d := digestFromKey(digestKey)
	return &rspb.ResourceName{
		Digest:       d,
		CacheType:    isolation.GetCacheType(),
		InstanceName: isolation.GetRemoteInstanceName(),
		Compressor:   repb.Compressor_IDENTITY,
	}
}

func getResources(resources []*rspb.ResourceName, isolation *dcpb.Isolation, digestKeys []*dcpb.Key) []*rspb.ResourceName {
	if resources != nil {
		return resources
	}

	log.Warningf("cacheproxy: falling back to digest keys; this should not happen")
	instanceName := isolation.GetRemoteInstanceName()
	cacheType := isolation.GetCacheType()
	rns := make([]*rspb.ResourceName, 0)
	for _, k := range digestKeys {
		d := digestFromKey(k)
		rn := digest.NewResourceName(d, instanceName, cacheType, repb.DigestFunction_SHA256).ToProto()
		rns = append(rns, rn)
	}

	return rns
}

func (c *Proxy) FindMissing(ctx context.Context, req *dcpb.FindMissingRequest) (*dcpb.FindMissingResponse, error) {
	ctx, err := c.readWriteContext(ctx)
	if err != nil {
		return nil, err
	}

	r := getResources(req.GetResources(), req.GetIsolation(), req.GetKey())
	missing, err := c.cache.FindMissing(ctx, r)
	if err != nil {
		return nil, err
	}
	rsp := &dcpb.FindMissingResponse{}
	for _, d := range missing {
		rsp.Missing = append(rsp.Missing, digestToKey(d))
	}
	return rsp, nil
}

func (c *Proxy) Metadata(ctx context.Context, req *dcpb.MetadataRequest) (*dcpb.MetadataResponse, error) {
	ctx, err := c.readWriteContext(ctx)
	if err != nil {
		return nil, err
	}
	r := getResource(req.GetResource(), req.GetIsolation(), req.GetKey())
	md, err := c.cache.Metadata(ctx, r)
	if err != nil {
		return nil, err
	}
	return &dcpb.MetadataResponse{
		StoredSizeBytes: md.StoredSizeBytes,
		DigestSizeBytes: md.DigestSizeBytes,
		LastModifyUsec:  md.LastModifyTimeUsec,
		LastAccessUsec:  md.LastAccessTimeUsec,
	}, nil
}

type resourceIsolationStringer struct{ *rspb.ResourceName }

func (r resourceIsolationStringer) String() string {
	rep := filepath.Join(r.GetInstanceName(), digest.CacheTypeToPrefix(r.GetCacheType()), r.GetDigest().GetHash())
	if !strings.HasSuffix(rep, "/") {
		rep += "/"
	}
	return rep
}

// ResourceIsolationString lazily returns a compact representation of a
// resource's isolation that is suitable for logging. This returns a
// fmt.Stringer instead of a string because it avoids actual formatting if we
// never log a message (maybe because the log level isn't enabled).
func ResourceIsolationString(r *rspb.ResourceName) fmt.Stringer {
	return resourceIsolationStringer{r}
}

func (c *Proxy) Delete(ctx context.Context, req *dcpb.DeleteRequest) (*dcpb.DeleteResponse, error) {
	ctx, err := c.readWriteContext(ctx)
	if err != nil {
		return nil, err
	}
	r := getResource(req.GetResource(), req.GetIsolation(), req.GetKey())
	err = c.cache.Delete(ctx, r)
	if err != nil {
		return nil, err
	}
	return &dcpb.DeleteResponse{}, nil
}

func (c *Proxy) GetMulti(ctx context.Context, req *dcpb.GetMultiRequest) (*dcpb.GetMultiResponse, error) {
	ctx, err := c.readWriteContext(ctx)
	if err != nil {
		return nil, err
	}
	r := getResources(req.GetResources(), req.GetIsolation(), req.GetKey())
	found, err := c.cache.GetMulti(ctx, r)
	if err != nil {
		return nil, err
	}
	rsp := &dcpb.GetMultiResponse{}
	for d, buf := range found {
		if len(buf) == 0 {
			rn := &rspb.ResourceName{
				Digest:       d,
				InstanceName: req.GetIsolation().GetRemoteInstanceName(),
				CacheType:    req.GetIsolation().GetCacheType(),
			}
			c.log.Warningf("returned a zero-length response for %s", ResourceIsolationString(rn))
		}
		rsp.KeyValue = append(rsp.KeyValue, &dcpb.KV{
			Key:   digestToKey(d),
			Value: buf,
		})
	}
	return rsp, nil
}

func (c *Proxy) Read(req *dcpb.ReadRequest, stream dcpb.DistributedCache_ReadServer) error {
	ctx, err := c.readWriteContext(stream.Context())
	if err != nil {
		return err
	}
	up, _ := prefix.UserPrefixFromContext(ctx)
	rn := getResource(req.GetResource(), req.GetIsolation(), req.GetKey())
	reader, err := c.cache.Reader(ctx, rn, req.GetOffset(), req.GetLimit())
	if err != nil {
		c.log.Debugf("Read(%q) failed (user prefix: %s), err: %s", ResourceIsolationString(rn), up, err)
		return err
	}
	defer reader.Close()

	bufSize := int64(readBufSizeBytes)
	resourceSize := rn.GetDigest().GetSizeBytes()
	if resourceSize > 0 && resourceSize < bufSize {
		bufSize = resourceSize
	}
	copyBuf := c.readBufPool.Get(bufSize)
	defer c.readBufPool.Put(copyBuf)

	for {
		n, err := ioutil.ReadTryFillBuffer(reader, copyBuf)
		if err == io.EOF {
			break
		}
		if err := stream.Send(&dcpb.ReadResponse{Data: copyBuf[:n]}); err != nil {
			return err
		}
	}

	c.log.Debugf("Read(%q) succeeded (user prefix: %s)", ResourceIsolationString(rn), up)
	return err
}

func (c *Proxy) callHintedHandoffCB(ctx context.Context, peer string, r *rspb.ResourceName) {
	if c.hintedHandoffCallback != nil {
		c.hintedHandoffCallback(ctx, peer, r)
	}
}

func (c *Proxy) Write(stream dcpb.DistributedCache_WriteServer) error {
	ctx, err := c.readWriteContext(stream.Context())
	if err != nil {
		return err
	}
	up, _ := prefix.UserPrefixFromContext(ctx)

	var bytesWritten int64
	var writeCloser interfaces.CommittedWriteCloser
	handoffPeer := ""
	for {
		req, err := stream.Recv()
		if err == io.EOF {
			break
		}
		if err != nil {
			return err
		}
		rn := getResource(req.GetResource(), req.GetIsolation(), req.GetKey())
		if rn.GetCacheType() == rspb.CacheType_CAS && req.GetCheckAlreadyExists() {
			missing, err := c.cache.FindMissing(ctx, []*rspb.ResourceName{rn})
			if err == nil && len(missing) == 0 {
				return status.AlreadyExistsError("CAS digest already exists")
			}
		}
		if writeCloser == nil {
			wc, err := c.cache.Writer(ctx, rn)
			if err != nil {
				c.log.Debugf("Write(%q) failed (user prefix: %s), err: %s", ResourceIsolationString(rn), up, err)
				return err
			}
			defer wc.Close()
			writeCloser = wc
			handoffPeer = req.GetHandoffPeer()
		}
		n, err := writeCloser.Write(req.Data)
		if err != nil {
			return err
		}
		bytesWritten += int64(n)
		if req.FinishWrite {
			if err := writeCloser.Commit(); err != nil {
				return err
			}
			// TODO(vadim): use handoff peer from request once client is including it in the FinishWrite request.
			if handoffPeer != "" {
				c.callHintedHandoffCB(ctx, handoffPeer, rn)
			}
			c.log.Debugf("Write(%q) succeeded (user prefix: %s)", ResourceIsolationString(rn), up)
			return stream.SendAndClose(&dcpb.WriteResponse{
				CommittedSize: bytesWritten,
			})
		}
	}
	return nil
}

func (c *Proxy) Heartbeat(ctx context.Context, req *dcpb.HeartbeatRequest) (*dcpb.HeartbeatResponse, error) {
	if req.GetSource() == "" {
		return nil, status.InvalidArgumentError("A source is required.")
	}
	if c.heartbeatCallback != nil {
		c.heartbeatCallback(ctx, req.GetSource())
	}
	return &dcpb.HeartbeatResponse{}, nil
}

func (c *Proxy) RemoteContains(ctx context.Context, peer string, r *rspb.ResourceName) (bool, error) {
	isolation := &dcpb.Isolation{
		CacheType:          r.GetCacheType(),
		RemoteInstanceName: r.GetInstanceName(),
	}
	missing, err := c.RemoteFindMissing(ctx, peer, isolation, []*rspb.ResourceName{r})
	if err != nil {
		return false, err
	}
	return len(missing) == 0, nil
}

func (c *Proxy) RemoteMetadata(ctx context.Context, peer string, r *rspb.ResourceName) (*interfaces.CacheMetadata, error) {
	isolation := &dcpb.Isolation{
		CacheType:          r.GetCacheType(),
		RemoteInstanceName: r.GetInstanceName(),
	}
	req := &dcpb.MetadataRequest{
		Isolation: isolation,
		Key:       digestToKey(r.GetDigest()),
		Resource:  r,
	}
	client, err := c.getClient(ctx, peer)
	if err != nil {
		return nil, err
	}

	md, err := client.Metadata(ctx, req)
	if err != nil {
		return nil, err
	}
	return &interfaces.CacheMetadata{
		StoredSizeBytes:    md.GetStoredSizeBytes(),
		DigestSizeBytes:    md.GetDigestSizeBytes(),
		LastAccessTimeUsec: md.GetLastAccessUsec(),
		LastModifyTimeUsec: md.GetLastModifyUsec(),
	}, nil
}

func (c *Proxy) RemoteFindMissing(ctx context.Context, peer string, isolation *dcpb.Isolation, resources []*rspb.ResourceName) ([]*repb.Digest, error) {
	req := &dcpb.FindMissingRequest{
		Isolation: isolation,
	}
	for _, r := range resources {
		key := digestToKey(r.GetDigest())
		req.Key = append(req.Key, key)
		req.Resources = append(req.Resources, r)
	}
	client, err := c.getClient(ctx, peer)
	if err != nil {
		return nil, err
	}
	rsp, err := client.FindMissing(ctx, req)
	if err != nil {
		return nil, err
	}
	var missing []*repb.Digest
	for _, k := range rsp.GetMissing() {
		missing = append(missing, &repb.Digest{
			Hash:      k.GetKey(),
			SizeBytes: k.GetSizeBytes(),
		})
	}
	return missing, nil
}

func (c *Proxy) RemoteDelete(ctx context.Context, peer string, r *rspb.ResourceName) error {
	isolation := &dcpb.Isolation{
		CacheType:          r.GetCacheType(),
		RemoteInstanceName: r.GetInstanceName(),
	}
	req := &dcpb.DeleteRequest{
		Isolation: isolation,
		Key:       digestToKey(r.GetDigest()),
		Resource:  r,
	}
	client, err := c.getClient(ctx, peer)
	if err != nil {
		return err
	}
	_, err = client.Delete(ctx, req)
	if err != nil {
		return err
	}

	return nil
}

func (c *Proxy) RemoteGetMulti(ctx context.Context, peer string, isolation *dcpb.Isolation, resources []*rspb.ResourceName) (map[*repb.Digest][]byte, error) {
	req := &dcpb.GetMultiRequest{
		Isolation: isolation,
	}
	hashDigests := make(map[string]*repb.Digest, len(resources))
	for _, r := range resources {
		key := digestToKey(r.GetDigest())
		hashDigests[r.GetDigest().GetHash()] = r.GetDigest()
		req.Key = append(req.Key, key)
		req.Resources = append(req.Resources, r)
	}
	client, err := c.getClient(ctx, peer)
	if err != nil {
		return nil, err
	}
	rsp, err := client.GetMulti(ctx, req)
	if err != nil {
		return nil, err
	}
	resultMap := make(map[*repb.Digest][]byte, len(rsp.GetKeyValue()))
	for _, keyValue := range rsp.GetKeyValue() {
		d, ok := hashDigests[keyValue.GetKey().GetKey()]
		if ok {
			resultMap[d] = keyValue.GetValue()
		}
	}
	return resultMap, nil
}

func (c *Proxy) RemoteReader(ctx context.Context, peer string, r *rspb.ResourceName, offset, limit int64) (io.ReadCloser, error) {
	client, err := c.getClient(ctx, peer)
	if err != nil {
		return nil, err
	}
	req := &dcpb.ReadRequest{
		Isolation: &dcpb.Isolation{
			CacheType:          r.GetCacheType(),
			RemoteInstanceName: r.GetInstanceName(),
		},
		Key:      digestToKey(r.GetDigest()),
		Offset:   offset,
		Limit:    limit,
		Resource: r,
	}
	stream, err := client.Read(ctx, req)
	if err != nil {
		return nil, err
	}
	return newDistributedCacheReader(stream, r.GetDigest().GetSizeBytes() == offset)
}

type distributedCacheReader struct {
	stream dcpb.DistributedCache_ReadClient
	rsp    *dcpb.ReadResponse
	err    error
}

func newDistributedCacheReader(stream dcpb.DistributedCache_ReadClient, expectEOF bool) (*distributedCacheReader, error) {
	r := &distributedCacheReader{
		stream: stream,
		rsp:    dcpb.ReadResponseFromVTPool(),
	}
	// Bit annoying here -- the gRPC stream won't give us an error until
	// we've called Recv on it. But we don't want to return a reader that
	// we know will error on first read with NotFound -- we want to return
	// that error now. So read the first message here and return any unexpected
	// error.
	r.moreData()
	if r.err == nil || (r.err == io.EOF && expectEOF) {
		return r, nil
	}
	return nil, r.err
}

// moreData fetches the next batch of data if necessary, and returns true if
// there is more data.
func (r *distributedCacheReader) moreData() bool {
	if r.err == nil && len(r.rsp.GetData()) == 0 {
		r.err = r.stream.RecvMsg(r.rsp)
	}
	return r.err == nil || len(r.rsp.GetData()) > 0
}

func (r *distributedCacheReader) Read(out []byte) (int, error) {
	if !r.moreData() {
		return 0, r.err
	}
	n := copy(out, r.rsp.GetData())
	r.rsp.Data = r.rsp.Data[n:]
	if !r.moreData() {
		// If there is no more data, allow returning a possible EOF. This lets
		// the client skip making another Read call just to get EOF.
		return n, r.err
	}
	return n, nil
}

func (r *distributedCacheReader) WriteTo(w io.Writer) (int64, error) {
	var total int64
	for r.moreData() {
		n, err := w.Write(r.rsp.GetData())
		total += int64(n)
		if err != nil {
			return total, err
		}
		r.rsp.Data = r.rsp.Data[n:]
	}
	if r.err == io.EOF {
		return total, nil
	}
	return total, r.err
}

func (r *distributedCacheReader) Close() error {
	r.rsp.ReturnToVTPool()
	return r.stream.CloseSend()
}

type streamWriteCloser struct {
	cancelFunc         context.CancelFunc
	stream             dcpb.DistributedCache_WriteClient
	r                  *rspb.ResourceName
	key                *dcpb.Key
	isolation          *dcpb.Isolation
	handoffPeer        string
	alreadyExists      bool
	closeAndRecvCalled bool
}

func (wc *streamWriteCloser) Write(data []byte) (int, error) {
	if wc.alreadyExists {
		return len(data), nil
	}
	req := &dcpb.WriteRequest{
		Isolation:          wc.isolation,
		Key:                wc.key,
		Data:               data,
		FinishWrite:        false,
		CheckAlreadyExists: true,
		HandoffPeer:        wc.handoffPeer,
		Resource:           wc.r,
	}
	err := wc.stream.Send(req)
	if err == io.EOF {
		_, streamErr := wc.stream.CloseAndRecv()
		wc.closeAndRecvCalled = true
		if status.IsAlreadyExistsError(streamErr) {
			wc.alreadyExists = true
			err = nil
		} else if streamErr != nil {
			return 0, streamErr
		} else {
			return 0, io.ErrShortWrite
		}
	}
	return len(data), err
}

func (wc *streamWriteCloser) Commit() error {
	if wc.alreadyExists {
		return nil
	}

	req := &dcpb.WriteRequest{
		Isolation:          wc.isolation,
		Key:                wc.key,
		FinishWrite:        true,
		CheckAlreadyExists: true,
		HandoffPeer:        wc.handoffPeer,
		Resource:           wc.r,
	}
	sendErr := wc.stream.Send(req)
	if sendErr != nil && sendErr != io.EOF {
		return sendErr
	}
	_, err := wc.stream.CloseAndRecv()
	wc.closeAndRecvCalled = true
	if status.IsAlreadyExistsError(err) {
		return nil
	}
	if err != nil {
		return err
	}
	return sendErr
}

func (wc *streamWriteCloser) Close() error {
	wc.cancelFunc()
	if !wc.closeAndRecvCalled {
		_, err := wc.stream.CloseAndRecv()
		return err
	}
	return nil
}

type bufferedStreamWriteCloser struct {
	swc            *streamWriteCloser
	bufferedWriter *bytebufferpool.BufioWriter
	returnWriter   func()
}

func (bc *bufferedStreamWriteCloser) Write(data []byte) (int, error) {
	return bc.bufferedWriter.Write(data)
}

func (bc *bufferedStreamWriteCloser) Commit() error {
	if err := bc.bufferedWriter.Flush(); err != nil {
		return err
	}
	return bc.swc.Commit()
}

func (bc *bufferedStreamWriteCloser) Close() error {
	bc.returnWriter()
	return bc.swc.Close()
}

func safeBufferSize(r *rspb.ResourceName) int64 {
	size := int64(4096 * 4) // low / safe / default
	if r.GetCacheType() == rspb.CacheType_CAS {
		size = r.GetDigest().GetSizeBytes()
	}
	if size > readBufSizeBytes {
		size = readBufSizeBytes
	}
	return size
}

func (c *Proxy) newBufferedStreamWriteCloser(swc *streamWriteCloser) *bufferedStreamWriteCloser {
	bufWriter := c.writeBufPool.Get(safeBufferSize(swc.r))
	bufWriter.Reset(swc)
	return &bufferedStreamWriteCloser{
		swc:            swc,
		bufferedWriter: bufWriter,
		returnWriter: func() {
			c.writeBufPool.Put(bufWriter)
		},
	}
}

func (c *Proxy) RemoteWriter(ctx context.Context, peer, handoffPeer string, r *rspb.ResourceName) (interfaces.CommittedWriteCloser, error) {
	client, err := c.getClient(ctx, peer)
	if err != nil {
		return nil, err
	}

	isolation := &dcpb.Isolation{
		CacheType:          r.GetCacheType(),
		RemoteInstanceName: r.GetInstanceName(),
	}

	ctx, cancel := context.WithCancel(ctx)
	stream, err := client.Write(ctx)
	if err != nil {
		cancel()
		return nil, err
	}

	wc := &streamWriteCloser{
		cancelFunc:  cancel,
		isolation:   isolation,
		handoffPeer: handoffPeer,
		key:         digestToKey(r.GetDigest()),
		stream:      stream,
		r:           r,
	}
<<<<<<< HEAD
	// TODO(vanja) figure out if this fixes the in-flight RPCs metric and the
	// possible memory leak. If it does, figure out which caller isn't closing
	// the stream.
	runtime.AddCleanup(wc, func(stream dcpb.DistributedCache_WriteClient) {
		// This is safe to do multiple times.
		// stream.CloseAndRecv()
	}, stream)
=======
>>>>>>> 54f14fde
	return c.newBufferedStreamWriteCloser(wc), nil
}

func (c *Proxy) SendHeartbeat(ctx context.Context, peer string) error {
	client, err := c.getClient(ctx, peer)
	if err != nil {
		return err
	}
	req := &dcpb.HeartbeatRequest{
		Source: c.listenAddr,
	}
	_, err = client.Heartbeat(c.prepareContext(ctx), req)
	return err
}<|MERGE_RESOLUTION|>--- conflicted
+++ resolved
@@ -754,16 +754,6 @@
 		stream:      stream,
 		r:           r,
 	}
-<<<<<<< HEAD
-	// TODO(vanja) figure out if this fixes the in-flight RPCs metric and the
-	// possible memory leak. If it does, figure out which caller isn't closing
-	// the stream.
-	runtime.AddCleanup(wc, func(stream dcpb.DistributedCache_WriteClient) {
-		// This is safe to do multiple times.
-		// stream.CloseAndRecv()
-	}, stream)
-=======
->>>>>>> 54f14fde
 	return c.newBufferedStreamWriteCloser(wc), nil
 }
 
