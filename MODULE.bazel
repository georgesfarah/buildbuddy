module(name = "buildbuddy")

## Overrides

# abseil-cpp 20240722.0 in BCR does not have feature parity with its github analog
bazel_dep(name = "abseil-cpp", repo_name = "com_google_absl")
archive_override(
    module_name = "abseil-cpp",
    integrity = "sha256-9Q5awxGoE4Laf6dblzEOS5AGR0+VYKxG9UqZZ/B9SuM=",
    strip_prefix = "abseil-cpp-20240722.0",
    urls = ["https://github.com/abseil/abseil-cpp/releases/download/20240722.0/abseil-cpp-20240722.0.tar.gz"],
)

bazel_dep(name = "gazelle", repo_name = "bazel_gazelle")
single_version_override(
    module_name = "gazelle",
    patch_strip = 1,
    patches = [
        "@@//buildpatches:gazelle.patch",
    ],
    version = "0.42.0",
)

bazel_dep(name = "googleapis")
single_version_override(
    module_name = "googleapis",
    patch_strip = 1,
    patches = [
        "@@//buildpatches:bzlmod_googleapis.patch",
    ],
    version = "0.0.0-20240326-1c8d509c5",
)

# Note that this is 'rules_nodejs-core'
# Keep in sync with build_bazel_rules_nodejs in WORKSPACE.bzlmod
bazel_dep(name = "rules_nodejs")
single_version_override(
    module_name = "rules_nodejs",
    patch_strip = 1,
    patches = [
        "@@//buildpatches:build_bazel_rules_nodejs.patch",
    ],
    version = "5.8.5",
)

# dependencies of rules_webtesting module
# TODO(sluongng): remove this once rules_scala is released on Central Registry
archive_override(
    module_name = "rules_scala",
    integrity = "sha256-+Sc7oo2LlLxL12lg0TdBgGsr83CUTKZnMrrZL6tGMm0=",
    strip_prefix = "rules_scala-219e63983e8e483e66ebf70372969ba227382001",
    urls = [
        "https://github.com/mbland/rules_scala/archive/219e63983e8e483e66ebf70372969ba227382001.tar.gz",
    ],
)

bazel_dep(name = "rules_webtesting")
archive_override(
    module_name = "rules_webtesting",
    integrity = "sha256-wJV/ZIAEYtzoEynx+f6NYA1ilAIrK6ppbUuaeI0+j3Y=",
    strip_prefix = "rules_webtesting-7a1c88f61e35ee5ce0892ae24e2aa2a3106cbfed",
    urls = [
        "https://github.com/bazelbuild/rules_webtesting/archive/7a1c88f61e35ee5ce0892ae24e2aa2a3106cbfed.tar.gz",
    ],
)

bazel_dep(name = "toolchains_buildbuddy")
archive_override(
    module_name = "toolchains_buildbuddy",
    integrity = "sha256-e6gcgLHmJHvxCNNbCSQ4OrX8FbGn8TiS7XSVphM1ZU8=",
    strip_prefix = "buildbuddy-toolchain-badf8034b2952ec613970a27f24fb140be7eaf73",
    urls = ["https://github.com/buildbuddy-io/buildbuddy-toolchain/archive/badf8034b2952ec613970a27f24fb140be7eaf73.tar.gz"],
)

## Regular bazel_deps

bazel_dep(name = "aspect_bazel_lib", version = "2.14.0")
bazel_dep(name = "aspect_rules_esbuild", version = "0.21.0")
bazel_dep(name = "aspect_rules_jasmine", version = "2.0.0")
bazel_dep(name = "aspect_rules_js", version = "2.1.3")
bazel_dep(name = "aspect_rules_swc", version = "2.3.0")
bazel_dep(name = "aspect_rules_ts", version = "3.5.1")
bazel_dep(name = "bazel_skylib", version = "1.7.1")
bazel_dep(name = "platforms", version = "0.0.10")
bazel_dep(name = "protobuf", version = "29.3", repo_name = "com_google_protobuf")
bazel_dep(name = "rules_go", version = "0.52.0", repo_name = "io_bazel_rules_go")
bazel_dep(name = "rules_oci", version = "2.0.0")
bazel_dep(name = "rules_pkg", version = "1.0.1")
bazel_dep(name = "rules_proto", version = "7.1.0")
bazel_dep(name = "rules_python", version = "1.0.0")
bazel_dep(name = "toolchains_musl", version = "0.1.15")
bazel_dep(name = "zlib", version = "1.3.1.bcr.3")

## Included extensions

include("//:go_deps.MODULE.bazel")

include("//:oci.MODULE.bazel")

include("//:static_deps.MODULE.bazel")

## Other extensions

browser_repositories = use_extension("@rules_webtesting//web:extension.bzl", "browser_repositories_extension")
browser_repositories.install(version = "0.3.4")
use_repo(
    browser_repositories,
    "org_chromium_chromedriver_linux_x64",
    "org_chromium_chromedriver_macos_arm64",
    "org_chromium_chromedriver_macos_x64",
    "org_chromium_chromedriver_windows_x64",
    "org_chromium_chromium_linux_x64",
    "org_chromium_chromium_macos_arm64",
    "org_chromium_chromium_macos_x64",
    "org_chromium_chromium_windows_x64",
)

buildbuddy = use_extension("@toolchains_buildbuddy//:extensions.bzl", "buildbuddy")
buildbuddy.platform(buildbuddy_container_image = "UBUNTU20_04_IMAGE")
buildbuddy.msvc_toolchain(
    # This is the MSVC available on Github Action win22 image
    # https://github.com/actions/runner-images/blob/win22/20250303.1/images/windows/Windows2022-Readme.md
    msvc_edition = "Enterprise",
    msvc_release = "2022",
    # From 'Microsoft Visual C++ 2022 Minimum Runtime' for x64 architecture
    # https://github.com/actions/runner-images/blob/win22/20250303.1/images/windows/Windows2022-Readme.md#microsoft-visual-c
    msvc_version = "14.43.34808",
)

go_sdk = use_extension("@io_bazel_rules_go//go:extensions.bzl", "go_sdk")
go_sdk.download(version = "1.24.1")
go_sdk.nogo(nogo = "@//:vet")
use_repo(
    go_sdk,
    "go_toolchains",
    "io_bazel_rules_nogo",
)

<<<<<<< HEAD
go_deps = use_extension("@bazel_gazelle//:extensions.bzl", "go_deps")
go_deps.from_file(go_mod = "//:go.mod")

# Go repos with patches
go_deps.module_override(
    patch_strip = 1,
    patches = [
        "@io_bazel_rules_go//third_party:com_github_gogo_protobuf-gazelle.patch",
    ],
    path = "github.com/gogo/protobuf",
)
go_deps.gazelle_override(
    build_file_generation = "off",
    path = "github.com/gogo/protobuf",
)
go_deps.module_override(
    patch_strip = 1,
    patches = [
        "@buildbuddy//buildpatches:cloudflare_circl.patch",
    ],
    path = "github.com/cloudflare/circl",
)
go_deps.module_override(
    patch_strip = 1,
    patches = [
        "@buildbuddy//buildpatches:vtprotobuf.patch",
    ],
    path = "github.com/planetscale/vtprotobuf",
)
go_deps.module_override(
    patch_strip = 1,
    patches = [
        "@buildbuddy//buildpatches:bzlmod_com_github_awslabs_soci_snapshotter.patch",
    ],
    path = "github.com/awslabs/soci-snapshotter",
)
go_deps.module_override(
    patch_strip = 1,
    patches = ["@@//buildpatches:buildifier.patch"],
    path = "github.com/bazelbuild/buildtools",
)
go_deps.module_override(
    patch_strip = 1,
    patches = ["@@//buildpatches:com_github_bojand_ghz.patch"],
    path = "github.com/bojand/ghz",
)
go_deps.module_override(
    patch_strip = 1,
    patches = [
        "@@//buildpatches:com_github_firecracker_microvm_firecracker_go_sdk_jailer.patch",
        "@@//buildpatches:com_github_firecracker_microvm_firecracker_go_sdk_cgroup.patch",
    ],
    path = "github.com/firecracker-microvm/firecracker-go-sdk",
)
go_deps.module_override(
    patch_strip = 1,
    patches = ["@@//buildpatches:com_github_mattn_go_sqlite3.patch"],
    path = "github.com/mattn/go-sqlite3",
)
go_deps.module_override(
    patch_strip = 1,
    patches = [
        # Remove panic() from serverHandlerTransport.Drain
        # gRPC GracefulStop stops accepting new requests and lets any existing
        # requests finish. For "grpc-over-http" requests, gRPC does not control
        # the connection lifetime so they choose to panic in Drain if there are
        # inflight "grpc-over-http" requests. Since we also shutdown the HTTP
        # server gracefully, it's safe for us to allow gRPC to wait for all
        # ongoing requests to finish.
        "@@//buildpatches:org_golang_google_grpc_remove_drain_panic.patch",
    ],
    path = "google.golang.org/grpc",
)
go_deps.module_override(
    patch_strip = 1,
    patches = [
        "@@//buildpatches:io_kythe.patch",
    ],
    path = "kythe.io",
)
go_deps.module_override(
    patches = [
        "@@//buildpatches:com_github_containerd_containerd_api.patch",
    ],
    path = "github.com/containerd/containerd/api",
)
go_deps.module_override(
    patches = [
        "@@//buildpatches:com_github_containerd_ttrpc.patch",
    ],
    path = "github.com/containerd/ttrpc",
)

# Go repos with custom directives
go_deps.gazelle_override(
    directives = ["gazelle:proto disable"],
    path = "k8s.io/kubelet",
)
go_deps.gazelle_override(
    directives = ["gazelle:proto disable"],
    path = "google.golang.org/protobuf",
)
go_deps.gazelle_override(
    directives = ["gazelle:go_grpc_compilers @io_bazel_rules_go//proto:go_proto,@io_bazel_rules_go//proto:go_grpc_v2"],
    path = "github.com/awslabs/soci-snapshotter",
)
go_deps.gazelle_override(
    directives = ["gazelle:proto disable"],
    path = "github.com/cockroachdb/errors",
)
go_deps.gazelle_override(
    directives = [
        "gazelle:resolve go github.com/jhump/protoreflect/internal/testprotos @com_github_jhump_protoreflect//internal/testprotos",
        "gazelle:proto disable",
    ],
    path = "github.com/jhump/protoreflect",
)
go_deps.gazelle_override(
    directives = ["gazelle:resolve go cel.dev/expr @dev_cel_expr//proto/cel/expr:expr_go_proto"],
    path = "github.com/cncf/xds/go",
)
go_deps.gazelle_override(
    directives = [
        "gazelle:proto file",
        "gazelle:proto_import_prefix github.com/containerd/containerd/api",
        "gazelle:resolve proto go github.com/containerd/containerd/api/types //types:types",
        "gazelle:resolve go github.com/containerd/containerd/api/types/descriptor //types:types",
        "gazelle:resolve go github.com/containerd/containerd/api/types/fieldpath //types:types",
        "gazelle:resolve go github.com/containerd/containerd/api/types/metrics //types:types",
        "gazelle:resolve go github.com/containerd/containerd/api/types/mount //types:types",
        "gazelle:resolve go github.com/containerd/containerd/api/types/platform //types:types",
        "gazelle:resolve go github.com/containerd/containerd/api/types/sandbox //types:types",
        "gazelle:resolve go github.com/containerd/containerd/api/types/task //types/task:task",
        "gazelle:resolve proto google/rpc/status.proto @@//:googleapis_status_proto",
        "gazelle:resolve proto go google/rpc/status.proto @org_golang_google_genproto_googleapis_rpc//status",
    ],
    path = "github.com/containerd/containerd/api",
)
go_deps.gazelle_override(
    directives = [
        "gazelle:proto file",
        "gazelle:resolve proto proto/status.proto @@//:googleapis_status_proto",
        "gazelle:resolve proto go proto/status.proto @org_golang_google_genproto_googleapis_rpc//status",
    ],
    path = "github.com/containerd/ttrpc",
)
go_deps.gazelle_override(
    # Force a Gazelle run to ensure build targets in Bazelisk follow
    # Gazelle naming conventions.
    build_file_generation = "on",
    path = "github.com/bazelbuild/bazelisk",
)
go_deps.gazelle_override(
    # Force Gazelle to wipe out the existing build files before regenerate them.
    build_file_generation = "clean",
    directives = [
        "gazelle:proto file",
        "gazelle:proto_strip_import_prefix /proto/cel/expr",
        "gazelle:proto_import_prefix cel/expr",
        "gazelle:resolve proto google/rpc/status.proto @@//:googleapis_status_proto",
        "gazelle:resolve proto go google/rpc/status.proto @org_golang_google_genproto_googleapis_rpc//status",
    ],
    path = "cel.dev/expr",
)
go_deps.gazelle_override(
    directives = [
        "gazelle:resolve go github.com/prometheus/client_model/go @@//proto:prometheus_client_go_proto",
    ],
    path = "github.com/prometheus/client_golang",
)
go_deps.gazelle_override(
    directives = [
        "gazelle:resolve go github.com/prometheus/client_model/go @@//proto:prometheus_client_go_proto",
    ],
    path = "github.com/prometheus/common",
)
use_repo(
    go_deps,
    "co_honnef_go_tools",
    "com_github_alecaivazis_survey_v2",
    "com_github_armon_circbuf",
    "com_github_aws_aws_sdk_go",
    "com_github_aws_aws_sdk_go_v2",
    "com_github_aws_aws_sdk_go_v2_config",
    "com_github_aws_aws_sdk_go_v2_credentials",
    "com_github_aws_aws_sdk_go_v2_feature_rds_auth",
    "com_github_aws_aws_sdk_go_v2_feature_s3_manager",
    "com_github_aws_aws_sdk_go_v2_service_s3",
    "com_github_aws_aws_sdk_go_v2_service_sts",
    "com_github_aws_smithy_go",
    "com_github_awslabs_soci_snapshotter",
    "com_github_azure_azure_storage_blob_go",
    "com_github_bazelbuild_bazelisk",
    "com_github_bazelbuild_buildtools",
    "com_github_bduffany_godemon",
    "com_github_bits_and_blooms_bloom_v3",
    "com_github_bojand_ghz",
    "com_github_bradfitz_gomemcache",
    "com_github_buildbuddy_io_tensorflow_proto",
    "com_github_buildkite_terminal_to_html_v3",
    "com_github_cavaliergopher_cpio",
    "com_github_cespare_xxhash_v2",
    "com_github_clickhouse_clickhouse_go_v2",
    "com_github_cockroachdb_pebble",
    "com_github_containerd_containerd",
    "com_github_coreos_go_oidc_v3",
    "com_github_creack_pty",
    "com_github_crewjam_saml",
    "com_github_docker_distribution",
    "com_github_docker_docker",
    "com_github_docker_go_units",
    "com_github_dop251_goja",
    "com_github_elastic_gosigar",
    "com_github_firecracker_microvm_firecracker_go_sdk",
    "com_github_gabriel_vasile_mimetype",
    "com_github_go_enry_go_enry_v2",
    "com_github_go_faker_faker_v4",
    "com_github_go_git_go_git_v5",
    "com_github_go_redis_redis_extra_redisotel_v8",
    "com_github_go_redis_redis_v8",
    "com_github_go_sql_driver_mysql",
    "com_github_gobwas_glob",
    "com_github_golang_jwt_jwt",
    "com_github_google_go_cmp",
    "com_github_google_go_containerregistry",
    "com_github_google_go_github_v59",
    "com_github_google_shlex",
    "com_github_google_uuid",
    "com_github_googlecloudplatform_cloudsql_proxy",
    "com_github_gorilla_mux",
    "com_github_groob_plist",
    "com_github_grpc_ecosystem_go_grpc_middleware_providers_prometheus",
    "com_github_hanwen_go_fuse_v2",
    "com_github_hashicorp_golang_lru",
    "com_github_hashicorp_memberlist",
    "com_github_hashicorp_serf",
    "com_github_jackc_pgerrcode",
    "com_github_jackc_pgx_v5",
    "com_github_jhump_protoreflect",
    "com_github_jonboulle_clockwork",
    "com_github_jotfs_fastcdc_go",
    "com_github_jsimonetti_rtnetlink",
    "com_github_klauspost_compress",
    "com_github_klauspost_cpuid_v2",
    "com_github_lestrrat_go_jwx",
    "com_github_lni_dragonboat_v4",
    "com_github_lni_goutils",
    "com_github_logrusorgru_aurora",
    "com_github_manifoldco_promptui",
    "com_github_masterminds_semver_v3",
    "com_github_mattn_go_isatty",
    "com_github_mattn_go_shellwords",
    "com_github_mattn_go_sqlite3",
    "com_github_mdlayher_vsock",
    "com_github_mitchellh_go_ps",
    "com_github_mwitkow_grpc_proxy",
    "com_github_nishanths_exhaustive",
    "com_github_opencontainers_go_digest",
    "com_github_opencontainers_image_spec",
    "com_github_opencontainers_runtime_spec",
    "com_github_otiai10_copy",
    "com_github_pkg_errors",
    "com_github_planetscale_vtprotobuf",
    "com_github_pmezard_go_difflib",
    "com_github_prometheus_client_golang",
    "com_github_prometheus_client_model",
    "com_github_prometheus_common",
    "com_github_prometheus_procfs",
    "com_github_rantav_go_grpc_channelz",
    "com_github_roaringbitmap_roaring",
    "com_github_rs_zerolog",
    "com_github_shirou_gopsutil_v3",
    "com_github_shurcool_githubv4",
    "com_github_sirupsen_logrus",
    "com_github_smacker_go_tree_sitter",
    "com_github_stretchr_testify",
    "com_github_tebeka_selenium",
    "com_github_throttled_throttled_v2",
    "com_github_tink_crypto_tink_go_awskms_v2",
    "com_github_tink_crypto_tink_go_gcpkms_v2",
    "com_github_tink_crypto_tink_go_v2",
    "com_github_tklauser_go_sysconf",
    "com_github_vishvananda_netlink",
    "com_github_xiam_s_expr",
    "com_github_zeebo_blake3",
    "com_gitlab_arm_research_smarter_smarter_device_manager",
    "com_google_cloud_go_compute",
    "com_google_cloud_go_compute_metadata",
    "com_google_cloud_go_logging",
    "com_google_cloud_go_longrunning",
    "com_google_cloud_go_secretmanager",
    "com_google_cloud_go_storage",
    "in_gopkg_yaml_v2",
    "in_gopkg_yaml_v3",
    "io_gorm_driver_clickhouse",
    "io_gorm_driver_mysql",
    "io_gorm_driver_postgres",
    "io_gorm_driver_sqlite",
    "io_gorm_gorm",
    "io_kythe",
    "io_opentelemetry_go_contrib_detectors_gcp",
    "io_opentelemetry_go_contrib_instrumentation_google_golang_org_grpc_otelgrpc",
    "io_opentelemetry_go_contrib_instrumentation_net_http_otelhttp",
    "io_opentelemetry_go_otel",
    "io_opentelemetry_go_otel_exporters_jaeger",
    "io_opentelemetry_go_otel_metric",
    "io_opentelemetry_go_otel_sdk",
    "io_opentelemetry_go_otel_trace",
    "org_golang_google_api",
    "org_golang_google_genproto",
    "org_golang_google_genproto_googleapis_api",
    "org_golang_google_genproto_googleapis_bytestream",
    "org_golang_google_genproto_googleapis_rpc",
    "org_golang_google_grpc",
    "org_golang_google_protobuf",
    "org_golang_x_crypto",
    "org_golang_x_exp",
    "org_golang_x_mod",
    "org_golang_x_net",
    "org_golang_x_oauth2",
    "org_golang_x_sync",
    "org_golang_x_sys",
    "org_golang_x_text",
    "org_golang_x_time",
    "org_golang_x_tools",
    "org_uber_go_atomic",
=======
node = use_extension("@rules_nodejs//nodejs:extensions.bzl", "node")
node.toolchain(
    name = "nodejs",
    node_version = "18.20.3",
>>>>>>> 772a8ef8
)

npm = use_extension("@aspect_rules_js//npm:extensions.bzl", "npm")
npm.npm_translate_lock(
    name = "npm",
    npmrc = "//:.npmrc",
    patch_args = {
        "@protobufjs/inquire": [
            "-p1",
            "--binary",
        ],
    },
    patches = {
        "@protobufjs/inquire": [
            # Patch out use of eval to satisfy a strict CSP.
            # https://github.com/protobufjs/protobuf.js/issues/593
            "//buildpatches:protobuf.js_inquire.patch",
        ],
    },
    pnpm_lock = "//:pnpm-lock.yaml",
    verify_node_modules_ignored = "//:.bazelignore",
)
use_repo(npm, "npm")

python = use_extension("@rules_python//python/extensions:python.bzl", "python")
python.toolchain(
    configure_coverage_tool = False,
    # Do not error if root user is detected
    ignore_root_user_error = True,
    python_version = "3.11",
)

rules_ts_ext = use_extension("@aspect_rules_ts//ts:extensions.bzl", "ext")
rules_ts_ext.deps(
    # TODO: Remove after the next aspect_rules_ts update.
    ts_integrity = "sha512-aJn6wq13/afZp/jT9QZmwEjDqqvSGp1VT5GVg+f/t6/oVyrgXM6BY1h9BRh/O5p3PlUPAe+WuiEZOmb/49RqoQ==",
    ts_version_from = "//:package.json",
)

# TODO: Remove this after the next aspect_rules_ts update.
# https://github.com/aspect-build/rules_ts/pull/786
use_repo(rules_ts_ext, "npm_typescript")

switched_rules = use_extension("@googleapis//:extensions.bzl", "switched_rules")
switched_rules.use_languages(
    cc = True,
    go = True,
    grpc = True,
)

toolchains_musl = use_extension("@toolchains_musl//:toolchains_musl.bzl", "toolchains_musl", dev_dependency = True)
toolchains_musl.config(
    extra_target_compatible_with = ["//toolchains:musl_on"],
)

## Repo rules

http_archive = use_repo_rule("@bazel_tools//tools/build_defs/repo:http.bzl", "http_archive")

http_archive(
    name = "com_github_sluongng_nogo_analyzer",
    sha256 = "a74a5e44751d292d17bd879e5aa8b40baa94b5dc2f043df1e3acbb3e23ead073",
    strip_prefix = "nogo-analyzer-0.0.2",
    urls = [
        "https://github.com/sluongng/nogo-analyzer/archive/refs/tags/v0.0.2.tar.gz",
    ],
)

http_archive(
    name = "cloudprober",
    build_file_content = "exports_files([\"cloudprober\"])",
    sha256 = "0a824a6e224d9810514f4a2f4a13f09488672ad483bb0e978c16d8a6b3372625",
    strip_prefix = "cloudprober-v0.11.2-ubuntu-x86_64",
    urls = ["https://github.com/google/cloudprober/releases/download/v0.11.2/cloudprober-v0.11.2-ubuntu-x86_64.zip"],
)<|MERGE_RESOLUTION|>--- conflicted
+++ resolved
@@ -136,339 +136,10 @@
     "io_bazel_rules_nogo",
 )
 
-<<<<<<< HEAD
-go_deps = use_extension("@bazel_gazelle//:extensions.bzl", "go_deps")
-go_deps.from_file(go_mod = "//:go.mod")
-
-# Go repos with patches
-go_deps.module_override(
-    patch_strip = 1,
-    patches = [
-        "@io_bazel_rules_go//third_party:com_github_gogo_protobuf-gazelle.patch",
-    ],
-    path = "github.com/gogo/protobuf",
-)
-go_deps.gazelle_override(
-    build_file_generation = "off",
-    path = "github.com/gogo/protobuf",
-)
-go_deps.module_override(
-    patch_strip = 1,
-    patches = [
-        "@buildbuddy//buildpatches:cloudflare_circl.patch",
-    ],
-    path = "github.com/cloudflare/circl",
-)
-go_deps.module_override(
-    patch_strip = 1,
-    patches = [
-        "@buildbuddy//buildpatches:vtprotobuf.patch",
-    ],
-    path = "github.com/planetscale/vtprotobuf",
-)
-go_deps.module_override(
-    patch_strip = 1,
-    patches = [
-        "@buildbuddy//buildpatches:bzlmod_com_github_awslabs_soci_snapshotter.patch",
-    ],
-    path = "github.com/awslabs/soci-snapshotter",
-)
-go_deps.module_override(
-    patch_strip = 1,
-    patches = ["@@//buildpatches:buildifier.patch"],
-    path = "github.com/bazelbuild/buildtools",
-)
-go_deps.module_override(
-    patch_strip = 1,
-    patches = ["@@//buildpatches:com_github_bojand_ghz.patch"],
-    path = "github.com/bojand/ghz",
-)
-go_deps.module_override(
-    patch_strip = 1,
-    patches = [
-        "@@//buildpatches:com_github_firecracker_microvm_firecracker_go_sdk_jailer.patch",
-        "@@//buildpatches:com_github_firecracker_microvm_firecracker_go_sdk_cgroup.patch",
-    ],
-    path = "github.com/firecracker-microvm/firecracker-go-sdk",
-)
-go_deps.module_override(
-    patch_strip = 1,
-    patches = ["@@//buildpatches:com_github_mattn_go_sqlite3.patch"],
-    path = "github.com/mattn/go-sqlite3",
-)
-go_deps.module_override(
-    patch_strip = 1,
-    patches = [
-        # Remove panic() from serverHandlerTransport.Drain
-        # gRPC GracefulStop stops accepting new requests and lets any existing
-        # requests finish. For "grpc-over-http" requests, gRPC does not control
-        # the connection lifetime so they choose to panic in Drain if there are
-        # inflight "grpc-over-http" requests. Since we also shutdown the HTTP
-        # server gracefully, it's safe for us to allow gRPC to wait for all
-        # ongoing requests to finish.
-        "@@//buildpatches:org_golang_google_grpc_remove_drain_panic.patch",
-    ],
-    path = "google.golang.org/grpc",
-)
-go_deps.module_override(
-    patch_strip = 1,
-    patches = [
-        "@@//buildpatches:io_kythe.patch",
-    ],
-    path = "kythe.io",
-)
-go_deps.module_override(
-    patches = [
-        "@@//buildpatches:com_github_containerd_containerd_api.patch",
-    ],
-    path = "github.com/containerd/containerd/api",
-)
-go_deps.module_override(
-    patches = [
-        "@@//buildpatches:com_github_containerd_ttrpc.patch",
-    ],
-    path = "github.com/containerd/ttrpc",
-)
-
-# Go repos with custom directives
-go_deps.gazelle_override(
-    directives = ["gazelle:proto disable"],
-    path = "k8s.io/kubelet",
-)
-go_deps.gazelle_override(
-    directives = ["gazelle:proto disable"],
-    path = "google.golang.org/protobuf",
-)
-go_deps.gazelle_override(
-    directives = ["gazelle:go_grpc_compilers @io_bazel_rules_go//proto:go_proto,@io_bazel_rules_go//proto:go_grpc_v2"],
-    path = "github.com/awslabs/soci-snapshotter",
-)
-go_deps.gazelle_override(
-    directives = ["gazelle:proto disable"],
-    path = "github.com/cockroachdb/errors",
-)
-go_deps.gazelle_override(
-    directives = [
-        "gazelle:resolve go github.com/jhump/protoreflect/internal/testprotos @com_github_jhump_protoreflect//internal/testprotos",
-        "gazelle:proto disable",
-    ],
-    path = "github.com/jhump/protoreflect",
-)
-go_deps.gazelle_override(
-    directives = ["gazelle:resolve go cel.dev/expr @dev_cel_expr//proto/cel/expr:expr_go_proto"],
-    path = "github.com/cncf/xds/go",
-)
-go_deps.gazelle_override(
-    directives = [
-        "gazelle:proto file",
-        "gazelle:proto_import_prefix github.com/containerd/containerd/api",
-        "gazelle:resolve proto go github.com/containerd/containerd/api/types //types:types",
-        "gazelle:resolve go github.com/containerd/containerd/api/types/descriptor //types:types",
-        "gazelle:resolve go github.com/containerd/containerd/api/types/fieldpath //types:types",
-        "gazelle:resolve go github.com/containerd/containerd/api/types/metrics //types:types",
-        "gazelle:resolve go github.com/containerd/containerd/api/types/mount //types:types",
-        "gazelle:resolve go github.com/containerd/containerd/api/types/platform //types:types",
-        "gazelle:resolve go github.com/containerd/containerd/api/types/sandbox //types:types",
-        "gazelle:resolve go github.com/containerd/containerd/api/types/task //types/task:task",
-        "gazelle:resolve proto google/rpc/status.proto @@//:googleapis_status_proto",
-        "gazelle:resolve proto go google/rpc/status.proto @org_golang_google_genproto_googleapis_rpc//status",
-    ],
-    path = "github.com/containerd/containerd/api",
-)
-go_deps.gazelle_override(
-    directives = [
-        "gazelle:proto file",
-        "gazelle:resolve proto proto/status.proto @@//:googleapis_status_proto",
-        "gazelle:resolve proto go proto/status.proto @org_golang_google_genproto_googleapis_rpc//status",
-    ],
-    path = "github.com/containerd/ttrpc",
-)
-go_deps.gazelle_override(
-    # Force a Gazelle run to ensure build targets in Bazelisk follow
-    # Gazelle naming conventions.
-    build_file_generation = "on",
-    path = "github.com/bazelbuild/bazelisk",
-)
-go_deps.gazelle_override(
-    # Force Gazelle to wipe out the existing build files before regenerate them.
-    build_file_generation = "clean",
-    directives = [
-        "gazelle:proto file",
-        "gazelle:proto_strip_import_prefix /proto/cel/expr",
-        "gazelle:proto_import_prefix cel/expr",
-        "gazelle:resolve proto google/rpc/status.proto @@//:googleapis_status_proto",
-        "gazelle:resolve proto go google/rpc/status.proto @org_golang_google_genproto_googleapis_rpc//status",
-    ],
-    path = "cel.dev/expr",
-)
-go_deps.gazelle_override(
-    directives = [
-        "gazelle:resolve go github.com/prometheus/client_model/go @@//proto:prometheus_client_go_proto",
-    ],
-    path = "github.com/prometheus/client_golang",
-)
-go_deps.gazelle_override(
-    directives = [
-        "gazelle:resolve go github.com/prometheus/client_model/go @@//proto:prometheus_client_go_proto",
-    ],
-    path = "github.com/prometheus/common",
-)
-use_repo(
-    go_deps,
-    "co_honnef_go_tools",
-    "com_github_alecaivazis_survey_v2",
-    "com_github_armon_circbuf",
-    "com_github_aws_aws_sdk_go",
-    "com_github_aws_aws_sdk_go_v2",
-    "com_github_aws_aws_sdk_go_v2_config",
-    "com_github_aws_aws_sdk_go_v2_credentials",
-    "com_github_aws_aws_sdk_go_v2_feature_rds_auth",
-    "com_github_aws_aws_sdk_go_v2_feature_s3_manager",
-    "com_github_aws_aws_sdk_go_v2_service_s3",
-    "com_github_aws_aws_sdk_go_v2_service_sts",
-    "com_github_aws_smithy_go",
-    "com_github_awslabs_soci_snapshotter",
-    "com_github_azure_azure_storage_blob_go",
-    "com_github_bazelbuild_bazelisk",
-    "com_github_bazelbuild_buildtools",
-    "com_github_bduffany_godemon",
-    "com_github_bits_and_blooms_bloom_v3",
-    "com_github_bojand_ghz",
-    "com_github_bradfitz_gomemcache",
-    "com_github_buildbuddy_io_tensorflow_proto",
-    "com_github_buildkite_terminal_to_html_v3",
-    "com_github_cavaliergopher_cpio",
-    "com_github_cespare_xxhash_v2",
-    "com_github_clickhouse_clickhouse_go_v2",
-    "com_github_cockroachdb_pebble",
-    "com_github_containerd_containerd",
-    "com_github_coreos_go_oidc_v3",
-    "com_github_creack_pty",
-    "com_github_crewjam_saml",
-    "com_github_docker_distribution",
-    "com_github_docker_docker",
-    "com_github_docker_go_units",
-    "com_github_dop251_goja",
-    "com_github_elastic_gosigar",
-    "com_github_firecracker_microvm_firecracker_go_sdk",
-    "com_github_gabriel_vasile_mimetype",
-    "com_github_go_enry_go_enry_v2",
-    "com_github_go_faker_faker_v4",
-    "com_github_go_git_go_git_v5",
-    "com_github_go_redis_redis_extra_redisotel_v8",
-    "com_github_go_redis_redis_v8",
-    "com_github_go_sql_driver_mysql",
-    "com_github_gobwas_glob",
-    "com_github_golang_jwt_jwt",
-    "com_github_google_go_cmp",
-    "com_github_google_go_containerregistry",
-    "com_github_google_go_github_v59",
-    "com_github_google_shlex",
-    "com_github_google_uuid",
-    "com_github_googlecloudplatform_cloudsql_proxy",
-    "com_github_gorilla_mux",
-    "com_github_groob_plist",
-    "com_github_grpc_ecosystem_go_grpc_middleware_providers_prometheus",
-    "com_github_hanwen_go_fuse_v2",
-    "com_github_hashicorp_golang_lru",
-    "com_github_hashicorp_memberlist",
-    "com_github_hashicorp_serf",
-    "com_github_jackc_pgerrcode",
-    "com_github_jackc_pgx_v5",
-    "com_github_jhump_protoreflect",
-    "com_github_jonboulle_clockwork",
-    "com_github_jotfs_fastcdc_go",
-    "com_github_jsimonetti_rtnetlink",
-    "com_github_klauspost_compress",
-    "com_github_klauspost_cpuid_v2",
-    "com_github_lestrrat_go_jwx",
-    "com_github_lni_dragonboat_v4",
-    "com_github_lni_goutils",
-    "com_github_logrusorgru_aurora",
-    "com_github_manifoldco_promptui",
-    "com_github_masterminds_semver_v3",
-    "com_github_mattn_go_isatty",
-    "com_github_mattn_go_shellwords",
-    "com_github_mattn_go_sqlite3",
-    "com_github_mdlayher_vsock",
-    "com_github_mitchellh_go_ps",
-    "com_github_mwitkow_grpc_proxy",
-    "com_github_nishanths_exhaustive",
-    "com_github_opencontainers_go_digest",
-    "com_github_opencontainers_image_spec",
-    "com_github_opencontainers_runtime_spec",
-    "com_github_otiai10_copy",
-    "com_github_pkg_errors",
-    "com_github_planetscale_vtprotobuf",
-    "com_github_pmezard_go_difflib",
-    "com_github_prometheus_client_golang",
-    "com_github_prometheus_client_model",
-    "com_github_prometheus_common",
-    "com_github_prometheus_procfs",
-    "com_github_rantav_go_grpc_channelz",
-    "com_github_roaringbitmap_roaring",
-    "com_github_rs_zerolog",
-    "com_github_shirou_gopsutil_v3",
-    "com_github_shurcool_githubv4",
-    "com_github_sirupsen_logrus",
-    "com_github_smacker_go_tree_sitter",
-    "com_github_stretchr_testify",
-    "com_github_tebeka_selenium",
-    "com_github_throttled_throttled_v2",
-    "com_github_tink_crypto_tink_go_awskms_v2",
-    "com_github_tink_crypto_tink_go_gcpkms_v2",
-    "com_github_tink_crypto_tink_go_v2",
-    "com_github_tklauser_go_sysconf",
-    "com_github_vishvananda_netlink",
-    "com_github_xiam_s_expr",
-    "com_github_zeebo_blake3",
-    "com_gitlab_arm_research_smarter_smarter_device_manager",
-    "com_google_cloud_go_compute",
-    "com_google_cloud_go_compute_metadata",
-    "com_google_cloud_go_logging",
-    "com_google_cloud_go_longrunning",
-    "com_google_cloud_go_secretmanager",
-    "com_google_cloud_go_storage",
-    "in_gopkg_yaml_v2",
-    "in_gopkg_yaml_v3",
-    "io_gorm_driver_clickhouse",
-    "io_gorm_driver_mysql",
-    "io_gorm_driver_postgres",
-    "io_gorm_driver_sqlite",
-    "io_gorm_gorm",
-    "io_kythe",
-    "io_opentelemetry_go_contrib_detectors_gcp",
-    "io_opentelemetry_go_contrib_instrumentation_google_golang_org_grpc_otelgrpc",
-    "io_opentelemetry_go_contrib_instrumentation_net_http_otelhttp",
-    "io_opentelemetry_go_otel",
-    "io_opentelemetry_go_otel_exporters_jaeger",
-    "io_opentelemetry_go_otel_metric",
-    "io_opentelemetry_go_otel_sdk",
-    "io_opentelemetry_go_otel_trace",
-    "org_golang_google_api",
-    "org_golang_google_genproto",
-    "org_golang_google_genproto_googleapis_api",
-    "org_golang_google_genproto_googleapis_bytestream",
-    "org_golang_google_genproto_googleapis_rpc",
-    "org_golang_google_grpc",
-    "org_golang_google_protobuf",
-    "org_golang_x_crypto",
-    "org_golang_x_exp",
-    "org_golang_x_mod",
-    "org_golang_x_net",
-    "org_golang_x_oauth2",
-    "org_golang_x_sync",
-    "org_golang_x_sys",
-    "org_golang_x_text",
-    "org_golang_x_time",
-    "org_golang_x_tools",
-    "org_uber_go_atomic",
-=======
 node = use_extension("@rules_nodejs//nodejs:extensions.bzl", "node")
 node.toolchain(
     name = "nodejs",
     node_version = "18.20.3",
->>>>>>> 772a8ef8
 )
 
 npm = use_extension("@aspect_rules_js//npm:extensions.bzl", "npm")
