{
  "name": "buildbuddy",
  "version": "1.0.0",
  "main": "index.js",
  "license": "MIT",
  "scripts": {
    "clean": "bazel clean && rm -rf node_modules"
  },
  "devDependencies": {
    "@bazel/bazelisk": "^1.6.1",
    "@bazel/buildifier": "^3.4.0",
    "@bazel/esbuild": "^3.2.1",
    "@bazel/ibazel": "^0.13.2",
    "@bazel/jasmine": "^3.2.1",
    "@bazel/labs": "^3.2.1",
    "@bazel/typescript": "^3.2.1",
    "@types/diff": "^4.0.2",
    "@types/diff-match-patch": "^1.0.32",
    "@types/jasmine": "^3.6.3",
<<<<<<< HEAD
    "@types/node": "^14.14.32",
    "@types/prettier": "^2.2.2",
    "clang-format": "^1.4.0",
    "concurrently": "^5.3.0",
    "google-protobuf": "^3.14.0",
    "grpc-web": "^1.2.1",
    "husky": "^4.2.5",
    "jasmine": "^3.6.4",
    "lint-staged": "^10.2.13",
    "prettier": "^2.2.1",
    "rollup": "^2.6.1",
    "rollup-plugin-commonjs": "^10.1.0",
    "rollup-plugin-node-resolve": "^5.2.0",
    "rollup-plugin-replace": "^2.2.0",
    "terser": "^4.6.4",
    "tslib": "^2.1.0"
  },
  "dependencies": {
=======
    "@types/long": "^4.0.1",
>>>>>>> 56c68cd1
    "@types/moment": "^2.13.0",
    "@types/node": "^12.0.2",
    "@types/pako": "^1.0.1",
    "@types/react": "^16.8.17",
    "@types/react-dom": "^16.8.4",
    "@types/react-lazylog": "^4.5.0",
    "@types/react-modal": "^3.10.6",
    "@types/react-virtualized": "^9.21.9",
    "@types/uuid": "^8.3.0",
    "chalk": "^4.0.0",
    "clang-format": "^1.4.0",
    "concurrently": "^5.3.0",
    "diff-match-patch": "^1.0.5",
    "escodegen": "^2.0.0",
    "espree": "^7.0.0",
    "estraverse": "^5.1.0",
    "events": "^3.2.0",
    "glob": "^7.1.4",
    "google-protobuf": "^3.14.0",
    "grpc-web": "^1.2.1",
    "jasmine": "^3.6.4",
    "jsdoc": "^3.6.2",
    "lint-staged": "^10.2.13",
    "long": "^4.0.0",
    "minimist": "^1.2.3",
    "moment": "^2.24.0",
    "oidc-client": "^1.10.1",
    "pako": "^1.0.11",
    "prettier": "^2.1.1",
    "protobufjs": "^6.8.9",
    "react": "^16.8.6",
    "react-dom": "^16.8.6",
    "react-lazylog": "https://github.com/buildbuddy-io/react-lazylog.git#37947b0c1363acfd3ec14c937d051f547ea92547",
    "react-modal": "^3.11.2",
    "react-virtualized": "^9.21.2",
    "recharts": "^2.0.8",
    "rollup-plugin-replace": "^2.2.0",
    "rxjs": "^6.6.3",
    "semver": "^7.1.2",
    "tmp": "^0.2.0",
    "tslib": "^2.1.0",
    "typescript": "^3.4.5",
    "uglify-js": "^3.6.0",
    "uuid": "^8.3.0"
  }
}<|MERGE_RESOLUTION|>--- conflicted
+++ resolved
@@ -17,28 +17,7 @@
     "@types/diff": "^4.0.2",
     "@types/diff-match-patch": "^1.0.32",
     "@types/jasmine": "^3.6.3",
-<<<<<<< HEAD
-    "@types/node": "^14.14.32",
-    "@types/prettier": "^2.2.2",
-    "clang-format": "^1.4.0",
-    "concurrently": "^5.3.0",
-    "google-protobuf": "^3.14.0",
-    "grpc-web": "^1.2.1",
-    "husky": "^4.2.5",
-    "jasmine": "^3.6.4",
-    "lint-staged": "^10.2.13",
-    "prettier": "^2.2.1",
-    "rollup": "^2.6.1",
-    "rollup-plugin-commonjs": "^10.1.0",
-    "rollup-plugin-node-resolve": "^5.2.0",
-    "rollup-plugin-replace": "^2.2.0",
-    "terser": "^4.6.4",
-    "tslib": "^2.1.0"
-  },
-  "dependencies": {
-=======
     "@types/long": "^4.0.1",
->>>>>>> 56c68cd1
     "@types/moment": "^2.13.0",
     "@types/node": "^12.0.2",
     "@types/pako": "^1.0.1",
