--- conflicted
+++ resolved
@@ -12,7 +12,6 @@
 message GetUsageResponse {
   // Response context.
   context.ResponseContext response_context = 1;
-<<<<<<< HEAD
 
   // Usage numbers by UTC month, in reverse-chronological order (most
   // recent usage period comes first in the list).
@@ -42,6 +41,4 @@
 
   // The number of bytes downloaded from the CAS.
   int64 total_download_size_bytes = 5;
-=======
->>>>>>> 7c22ed14
 }